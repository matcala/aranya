
# cargo-vet imports lock

[[publisher.anstream]]
version = "0.6.18"
when = "2024-11-04"
user-id = 6743
user-login = "epage"
user-name = "Ed Page"

[[publisher.anstyle]]
version = "1.0.10"
when = "2024-11-01"
user-id = 6743
user-login = "epage"
user-name = "Ed Page"

[[publisher.anstyle-parse]]
version = "0.2.6"
when = "2024-10-24"
user-id = 6743
user-login = "epage"
user-name = "Ed Page"

[[publisher.anstyle-query]]
version = "1.1.2"
when = "2024-10-24"
user-id = 6743
user-login = "epage"
user-name = "Ed Page"

[[publisher.anstyle-wincon]]
version = "3.0.7"
when = "2025-01-13"
user-id = 6743
user-login = "epage"
user-name = "Ed Page"

[[publisher.aranya-aqc-util]]
version = "0.6.0"
when = "2025-06-23"
user-id = 293722
user-login = "aranya-project-bot"

[[publisher.aranya-capi-codegen]]
version = "0.3.2"
when = "2025-06-12"
user-id = 293722
user-login = "aranya-project-bot"

[[publisher.aranya-capi-core]]
version = "0.4.2"
when = "2025-06-12"
user-id = 293722
user-login = "aranya-project-bot"

[[publisher.aranya-capi-macro]]
version = "0.3.2"
when = "2025-06-12"
user-id = 293722
user-login = "aranya-project-bot"

[[publisher.aranya-crypto]]
version = "0.8.0"
when = "2025-06-23"
user-id = 293722
user-login = "aranya-project-bot"

[[publisher.aranya-crypto-ffi]]
version = "0.11.0"
when = "2025-06-23"
user-id = 293722
user-login = "aranya-project-bot"

[[publisher.aranya-device-ffi]]
version = "0.11.0"
when = "2025-06-23"
user-id = 293722
user-login = "aranya-project-bot"

[[publisher.aranya-envelope-ffi]]
version = "0.11.0"
when = "2025-06-23"
user-id = 293722
user-login = "aranya-project-bot"

[[publisher.aranya-idam-ffi]]
version = "0.11.0"
when = "2025-06-23"
user-id = 293722
user-login = "aranya-project-bot"

[[publisher.aranya-internal-rustls]]
version = "0.23.26-psk.1"
when = "2025-05-29"
user-id = 293722
user-login = "aranya-project-bot"

[[publisher.aranya-internal-s2n-quic]]
version = "1.58.0-psk.2"
when = "2025-08-04"
user-id = 293722
user-login = "aranya-project-bot"

[[publisher.aranya-internal-s2n-quic-rustls]]
version = "0.58.0-psk.2"
when = "2025-08-04"
user-id = 293722
user-login = "aranya-project-bot"

[[publisher.aranya-libc]]
version = "0.3.1"
when = "2025-06-12"
user-id = 293722
user-login = "aranya-project-bot"

[[publisher.aranya-perspective-ffi]]
version = "0.11.0"
when = "2025-06-23"
user-id = 293722
user-login = "aranya-project-bot"

[[publisher.aranya-policy-ast]]
version = "0.6.0"
when = "2025-06-23"
user-id = 293722
user-login = "aranya-project-bot"

[[publisher.aranya-policy-compiler]]
version = "0.11.0"
when = "2025-06-23"
user-id = 293722
user-login = "aranya-project-bot"

[[publisher.aranya-policy-derive]]
version = "0.6.0"
when = "2025-06-23"
user-id = 293722
user-login = "aranya-project-bot"

[[publisher.aranya-policy-ifgen]]
version = "0.11.0"
when = "2025-06-23"
user-id = 293722
user-login = "aranya-project-bot"

[[publisher.aranya-policy-ifgen-build]]
version = "0.5.0"
when = "2025-06-23"
user-id = 293722
user-login = "aranya-project-bot"

[[publisher.aranya-policy-ifgen-macro]]
version = "0.4.0"
when = "2025-06-23"
user-id = 293722
user-login = "aranya-project-bot"

[[publisher.aranya-policy-lang]]
version = "0.6.0"
when = "2025-06-23"
user-id = 293722
user-login = "aranya-project-bot"

[[publisher.aranya-policy-module]]
version = "0.11.0"
when = "2025-06-23"
user-id = 293722
user-login = "aranya-project-bot"

[[publisher.aranya-policy-text]]
version = "0.1.1"
when = "2025-06-23"
user-id = 293722
user-login = "aranya-project-bot"

[[publisher.aranya-policy-text-macro]]
version = "0.1.0"
when = "2025-06-13"
user-id = 293722
user-login = "aranya-project-bot"

[[publisher.aranya-policy-vm]]
version = "0.11.0"
when = "2025-06-23"
user-id = 293722
user-login = "aranya-project-bot"

[[publisher.aranya-runtime]]
version = "0.11.0"
when = "2025-06-23"
user-id = 293722
user-login = "aranya-project-bot"

[[publisher.bumpalo]]
version = "3.17.0"
when = "2025-01-28"
user-id = 696
user-login = "fitzgen"
user-name = "Nick Fitzgerald"

[[publisher.cexpr]]
version = "0.6.0"
when = "2021-10-11"
user-id = 3788
user-login = "emilio"
user-name = "Emilio Cobos Álvarez"

[[publisher.clap_builder]]
version = "4.5.31"
when = "2025-02-24"
user-id = 6743
user-login = "epage"
user-name = "Ed Page"

[[publisher.clap_lex]]
version = "0.7.4"
when = "2024-12-05"
user-id = 6743
user-login = "epage"
user-name = "Ed Page"

[[publisher.colorchoice]]
version = "1.0.3"
when = "2024-10-24"
user-id = 6743
user-login = "epage"
user-name = "Ed Page"

[[publisher.intrusive-collections]]
version = "0.9.7"
when = "2024-09-05"
user-id = 2915
user-login = "Amanieu"
user-name = "Amanieu d'Antras"

[[publisher.is_terminal_polyfill]]
version = "1.70.1"
when = "2024-07-25"
user-id = 6743
user-login = "epage"
user-name = "Ed Page"

[[publisher.jobserver]]
version = "0.1.25"
when = "2022-09-23"
user-id = 1
user-login = "alexcrichton"
user-name = "Alex Crichton"

[[publisher.scopeguard]]
version = "1.2.0"
when = "2023-07-17"
user-id = 2915
user-login = "Amanieu"
user-name = "Amanieu d'Antras"

[[publisher.serde_spanned]]
version = "1.0.0"
when = "2025-07-08"
user-id = 6743
user-login = "epage"
user-name = "Ed Page"

[[publisher.spideroak-base58]]
version = "0.2.0"
when = "2025-06-06"
user-id = 293722
user-login = "aranya-project-bot"

[[publisher.spideroak-crypto]]
version = "0.6.0"
when = "2025-06-17"
user-id = 293722
user-login = "aranya-project-bot"

[[publisher.spideroak-crypto-derive]]
version = "0.2.0"
when = "2025-05-27"
user-id = 293722
user-login = "aranya-project-bot"

[[publisher.toml]]
version = "0.9.4"
when = "2025-07-30"
user-id = 6743
user-login = "epage"
user-name = "Ed Page"

[[publisher.toml_datetime]]
version = "0.7.0"
when = "2025-07-08"
user-id = 6743
user-login = "epage"
user-name = "Ed Page"

[[publisher.toml_parser]]
version = "1.0.1"
when = "2025-07-11"
user-id = 6743
user-login = "epage"
user-name = "Ed Page"

[[publisher.toml_writer]]
version = "1.0.2"
when = "2025-07-11"
user-id = 6743
user-login = "epage"
user-name = "Ed Page"

[[publisher.unicode-width]]
version = "0.1.14"
when = "2024-09-19"
user-id = 1139
user-login = "Manishearth"
user-name = "Manish Goregaokar"

[[publisher.wasi]]
version = "0.9.0+wasi-snapshot-preview1"
when = "2019-12-02"
user-id = 6825
user-login = "sunfishcode"
user-name = "Dan Gohman"

[[publisher.windows]]
version = "0.61.3"
when = "2025-06-12"
user-id = 64539
user-login = "kennykerr"
user-name = "Kenny Kerr"

[[publisher.windows-collections]]
version = "0.2.0"
when = "2025-03-18"
user-id = 64539
user-login = "kennykerr"
user-name = "Kenny Kerr"

[[publisher.windows-core]]
version = "0.61.2"
when = "2025-05-19"
user-id = 64539
user-login = "kennykerr"
user-name = "Kenny Kerr"

[[publisher.windows-future]]
version = "0.2.1"
when = "2025-05-15"
user-id = 64539
user-login = "kennykerr"
user-name = "Kenny Kerr"

[[publisher.windows-implement]]
version = "0.60.0"
when = "2025-03-18"
user-id = 64539
user-login = "kennykerr"
user-name = "Kenny Kerr"

[[publisher.windows-interface]]
version = "0.59.1"
when = "2025-03-18"
user-id = 64539
user-login = "kennykerr"
user-name = "Kenny Kerr"

[[publisher.windows-link]]
version = "0.1.3"
when = "2025-06-12"
user-id = 64539
user-login = "kennykerr"
user-name = "Kenny Kerr"

[[publisher.windows-numerics]]
version = "0.2.0"
when = "2025-03-18"
user-id = 64539
user-login = "kennykerr"
user-name = "Kenny Kerr"

[[publisher.windows-result]]
version = "0.3.4"
when = "2025-05-19"
user-id = 64539
user-login = "kennykerr"
user-name = "Kenny Kerr"

[[publisher.windows-strings]]
version = "0.4.2"
when = "2025-05-19"
user-id = 64539
user-login = "kennykerr"
user-name = "Kenny Kerr"

[[publisher.windows-sys]]
version = "0.52.0"
when = "2023-11-15"
user-id = 64539
user-login = "kennykerr"
user-name = "Kenny Kerr"

[[publisher.windows-sys]]
version = "0.59.0"
when = "2024-07-30"
user-id = 64539
user-login = "kennykerr"
user-name = "Kenny Kerr"

[[publisher.windows-targets]]
version = "0.52.6"
when = "2024-07-03"
user-id = 64539
user-login = "kennykerr"
user-name = "Kenny Kerr"

[[publisher.windows-threading]]
version = "0.1.0"
when = "2025-05-15"
user-id = 64539
user-login = "kennykerr"
user-name = "Kenny Kerr"

[[publisher.windows_aarch64_gnullvm]]
version = "0.52.6"
when = "2024-07-03"
user-id = 64539
user-login = "kennykerr"
user-name = "Kenny Kerr"

[[publisher.windows_aarch64_msvc]]
version = "0.52.6"
when = "2024-07-03"
user-id = 64539
user-login = "kennykerr"
user-name = "Kenny Kerr"

[[publisher.windows_i686_gnu]]
version = "0.52.6"
when = "2024-07-03"
user-id = 64539
user-login = "kennykerr"
user-name = "Kenny Kerr"

[[publisher.windows_i686_gnullvm]]
version = "0.52.6"
when = "2024-07-03"
user-id = 64539
user-login = "kennykerr"
user-name = "Kenny Kerr"

[[publisher.windows_i686_msvc]]
version = "0.52.6"
when = "2024-07-03"
user-id = 64539
user-login = "kennykerr"
user-name = "Kenny Kerr"

[[publisher.windows_x86_64_gnu]]
version = "0.52.6"
when = "2024-07-03"
user-id = 64539
user-login = "kennykerr"
user-name = "Kenny Kerr"

[[publisher.windows_x86_64_gnullvm]]
version = "0.52.6"
when = "2024-07-03"
user-id = 64539
user-login = "kennykerr"
user-name = "Kenny Kerr"

[[publisher.windows_x86_64_msvc]]
version = "0.52.6"
when = "2024-07-03"
user-id = 64539
user-login = "kennykerr"
user-name = "Kenny Kerr"

[[publisher.winnow]]
version = "0.7.11"
when = "2025-06-10"
user-id = 6743
user-login = "epage"
user-name = "Ed Page"

[[publisher.wit-bindgen-rt]]
version = "0.33.0"
when = "2024-09-30"
user-id = 73222
user-login = "wasmtime-publish"

[audits.actix.audits]

[[audits.aranya-core.audits.derive-where]]
who = "Jonathan Dygert <jdygert@spideroak.com>"
criteria = "safe-to-deploy"
version = "1.5.0"

[[audits.aranya-core.audits.elain]]
who = "Jonathan Dygert <jdygert@spideroak.com>"
criteria = "safe-to-deploy"
version = "0.3.1"

[[audits.aranya-core.audits.macro-string]]
who = "Jonathan Dygert <jdygert@spideroak.com>"
criteria = "safe-to-deploy"
version = "0.1.4"

[[audits.aranya-core.audits.sha3-utils]]
who = "Eric Lagergren <elagergren@spideroak.com>"
criteria = "safe-to-deploy"
delta = "0.3.0 -> 0.5.0"

[[audits.aranya-core.audits.spin]]
who = "Eric Lagergren <elagergren@spideroak.com>"
criteria = "safe-to-deploy"
delta = "0.9.8 -> 0.10.0"

[[audits.bytecode-alliance.wildcard-audits.bumpalo]]
who = "Nick Fitzgerald <fitzgen@gmail.com>"
criteria = "safe-to-deploy"
user-id = 696 # Nick Fitzgerald (fitzgen)
start = "2019-03-16"
end = "2025-07-30"

[[audits.bytecode-alliance.wildcard-audits.wit-bindgen-rt]]
who = "Alex Crichton <alex@alexcrichton.com>"
criteria = "safe-to-deploy"
user-id = 73222 # wasmtime-publish
start = "2023-01-01"
end = "2026-06-03"
notes = """
The Bytecode Alliance uses the `wasmtime-publish` crates.io account to automate
publication of this crate from CI. This repository requires all PRs are reviewed
by a Bytecode Alliance maintainer and it owned by the Bytecode Alliance itself.
"""

[[audits.bytecode-alliance.audits.adler2]]
who = "Alex Crichton <alex@alexcrichton.com>"
criteria = "safe-to-deploy"
version = "2.0.0"
notes = "Fork of the original `adler` crate, zero unsfae code, works in `no_std`, does what it says on th tin."

[[audits.bytecode-alliance.audits.anyhow]]
who = "Pat Hickey <phickey@fastly.com>"
criteria = "safe-to-deploy"
delta = "1.0.69 -> 1.0.71"

[[audits.bytecode-alliance.audits.bitflags]]
who = "Jamey Sharp <jsharp@fastly.com>"
criteria = "safe-to-deploy"
delta = "2.1.0 -> 2.2.1"
notes = """
This version adds unsafe impls of traits from the bytemuck crate when built
with that library enabled, but I believe the impls satisfy the documented
safety requirements for bytemuck. The other changes are minor.
"""

[[audits.bytecode-alliance.audits.bitflags]]
who = "Alex Crichton <alex@alexcrichton.com>"
criteria = "safe-to-deploy"
delta = "2.3.2 -> 2.3.3"
notes = """
Nothing outside the realm of what one would expect from a bitflags generator,
all as expected.
"""

[[audits.bytecode-alliance.audits.bitflags]]
who = "Alex Crichton <alex@alexcrichton.com>"
criteria = "safe-to-deploy"
delta = "2.4.1 -> 2.6.0"
notes = """
Changes in how macros are invoked and various bits and pieces of macro-fu.
Otherwise no major changes and nothing dealing with `unsafe`.
"""

[[audits.bytecode-alliance.audits.block-buffer]]
who = "Benjamin Bouvier <public@benj.me>"
criteria = "safe-to-deploy"
delta = "0.9.0 -> 0.10.2"

[[audits.bytecode-alliance.audits.cipher]]
who = "Andrew Brown <andrew.brown@intel.com>"
criteria = "safe-to-deploy"
version = "0.4.4"
notes = "Most unsafe is hidden by `inout` dependency; only remaining unsafe is raw-splitting a slice and an unreachable hint. Older versions of this regularly reach ~150k daily downloads."

[[audits.bytecode-alliance.audits.codespan-reporting]]
who = "Jamey Sharp <jsharp@fastly.com>"
criteria = "safe-to-deploy"
version = "0.11.1"
notes = "This library uses `forbid(unsafe_code)` and has no filesystem or network I/O."

[[audits.bytecode-alliance.audits.crossbeam-channel]]
who = "Alex Crichton <alex@alexcrichton.com>"
criteria = "safe-to-deploy"
delta = "0.5.4 -> 0.5.8"
notes = """
This diff does what it says on the tin for this version range, notably fixing a
race condition, improving handling of durations, and additionally swapping out a
spin lock with a lock from the standard library. Minor bits of `unsafe` code
are modified but that's expected given the nature of this crate.
"""

[[audits.bytecode-alliance.audits.crossbeam-epoch]]
who = "Alex Crichton <alex@alexcrichton.com>"
criteria = "safe-to-deploy"
delta = "0.9.15 -> 0.9.18"
notes = "Nontrivial update but mostly around dependencies and how `unsafe` code is managed. Everything looks the same shape as before."

[[audits.bytecode-alliance.audits.crypto-common]]
who = "Benjamin Bouvier <public@benj.me>"
criteria = "safe-to-deploy"
version = "0.1.3"

[[audits.bytecode-alliance.audits.embedded-io]]
who = "Alex Crichton <alex@alexcrichton.com>"
criteria = "safe-to-deploy"
version = "0.4.0"
notes = "No `unsafe` code and only uses `std` in ways one would expect the crate to do so."

[[audits.bytecode-alliance.audits.errno]]
who = "Dan Gohman <dev@sunfishcode.online>"
criteria = "safe-to-deploy"
version = "0.3.0"
notes = "This crate uses libc and windows-sys APIs to get and set the raw OS error value."

[[audits.bytecode-alliance.audits.errno]]
who = "Dan Gohman <dev@sunfishcode.online>"
criteria = "safe-to-deploy"
delta = "0.3.0 -> 0.3.1"
notes = "Just a dependency version bump and a bug fix for redox"

[[audits.bytecode-alliance.audits.errno]]
who = "Dan Gohman <dev@sunfishcode.online>"
criteria = "safe-to-deploy"
delta = "0.3.9 -> 0.3.10"

[[audits.bytecode-alliance.audits.fastrand]]
who = "Alex Crichton <alex@alexcrichton.com>"
criteria = "safe-to-deploy"
delta = "2.0.0 -> 2.0.1"
notes = """
This update had a few doc updates but no otherwise-substantial source code
updates.
"""

[[audits.bytecode-alliance.audits.fastrand]]
who = "Alex Crichton <alex@alexcrichton.com>"
criteria = "safe-to-deploy"
delta = "2.1.1 -> 2.3.0"
notes = "Minor refactoring, nothing new."

[[audits.bytecode-alliance.audits.foldhash]]
who = "Alex Crichton <alex@alexcrichton.com>"
criteria = "safe-to-deploy"
version = "0.1.3"
notes = """
Only a minor amount of `unsafe` code in this crate related to global per-process
initialization which looks correct to me.
"""

[[audits.bytecode-alliance.audits.futures]]
who = "Joel Dice <joel.dice@gmail.com>"
criteria = "safe-to-deploy"
version = "0.3.31"

[[audits.bytecode-alliance.audits.futures-channel]]
who = "Joel Dice <joel.dice@gmail.com>"
criteria = "safe-to-deploy"
version = "0.3.31"

[[audits.bytecode-alliance.audits.futures-core]]
who = "Pat Hickey <phickey@fastly.com>"
criteria = "safe-to-deploy"
version = "0.3.27"
notes = "Unsafe used to implement a concurrency primitive AtomicWaker. Well-commented and not obviously incorrect. Like my other audits of these concurrency primitives inside the futures family, I couldn't certify that it is correct without formal methods, but that is out of scope for this vetting."

[[audits.bytecode-alliance.audits.futures-core]]
who = "Pat Hickey <pat@moreproductive.org>"
criteria = "safe-to-deploy"
delta = "0.3.28 -> 0.3.31"

[[audits.bytecode-alliance.audits.futures-executor]]
who = "Joel Dice <joel.dice@gmail.com>"
criteria = "safe-to-deploy"
version = "0.3.31"

[[audits.bytecode-alliance.audits.futures-io]]
who = "Joel Dice <joel.dice@gmail.com>"
criteria = "safe-to-deploy"
version = "0.3.31"

[[audits.bytecode-alliance.audits.futures-macro]]
who = "Joel Dice <joel.dice@gmail.com>"
criteria = "safe-to-deploy"
version = "0.3.31"

[[audits.bytecode-alliance.audits.futures-sink]]
who = "Pat Hickey <phickey@fastly.com>"
criteria = "safe-to-deploy"
version = "0.3.27"

[[audits.bytecode-alliance.audits.futures-sink]]
who = "Pat Hickey <pat@moreproductive.org>"
criteria = "safe-to-deploy"
delta = "0.3.28 -> 0.3.31"

[[audits.bytecode-alliance.audits.gimli]]
who = "Alex Crichton <alex@alexcrichton.com>"
criteria = "safe-to-deploy"
delta = "0.29.0 -> 0.31.0"
notes = "Various updates here and there, nothing too major, what you'd expect from a DWARF parsing crate."

[[audits.bytecode-alliance.audits.gimli]]
who = "Alex Crichton <alex@alexcrichton.com>"
criteria = "safe-to-deploy"
delta = "0.31.0 -> 0.31.1"
notes = "No fundmanetally new `unsafe` code, some small refactoring of existing code. Lots of changes in tests, not as many changes in the rest of the crate. More dwarf!"

[[audits.bytecode-alliance.audits.heck]]
who = "Alex Crichton <alex@alexcrichton.com>"
criteria = "safe-to-deploy"
delta = "0.4.1 -> 0.5.0"
notes = "Minor changes for a `no_std` upgrade but otherwise everything looks as expected."

[[audits.bytecode-alliance.audits.http-body]]
who = "Pat Hickey <phickey@fastly.com>"
criteria = "safe-to-deploy"
version = "1.0.0-rc.2"

[[audits.bytecode-alliance.audits.http-body]]
who = "Alex Crichton <alex@alexcrichton.com>"
criteria = "safe-to-deploy"
delta = "1.0.0-rc.2 -> 1.0.0"
notes = "Only minor changes made for a stable release."

[[audits.bytecode-alliance.audits.inout]]
who = "Andrew Brown <andrew.brown@intel.com>"
criteria = "safe-to-deploy"
version = "0.1.3"
notes = "A part of RustCrypto/utils, this crate is designed to handle unsafe buffers and carefully documents the safety concerns throughout. Older versions of this tally up to ~130k daily downloads."

[[audits.bytecode-alliance.audits.itertools]]
who = "Nick Fitzgerald <fitzgen@gmail.com>"
criteria = "safe-to-deploy"
delta = "0.10.5 -> 0.12.1"
notes = """
Minimal `unsafe` usage. Few blocks that existed looked reasonable. Does what it
says on the tin: lots of iterators.
"""

[[audits.bytecode-alliance.audits.jobserver]]
who = "Alex Crichton <alex@alexcrichton.com>"
criteria = "safe-to-deploy"
delta = "0.1.25 -> 0.1.32"

[[audits.bytecode-alliance.audits.matchers]]
who = "Pat Hickey <phickey@fastly.com>"
criteria = "safe-to-deploy"
version = "0.1.0"

[[audits.bytecode-alliance.audits.miniz_oxide]]
who = "Alex Crichton <alex@alexcrichton.com>"
criteria = "safe-to-deploy"
version = "0.7.1"
notes = """
This crate is a Rust implementation of zlib compression/decompression and has
been used by default by the Rust standard library for quite some time. It's also
a default dependency of the popular `backtrace` crate for decompressing debug
information. This crate forbids unsafe code and does not otherwise access system
resources. It's originally a port of the `miniz.c` library as well, and given
its own longevity should be relatively hardened against some of the more common
compression-related issues.
"""

[[audits.bytecode-alliance.audits.miniz_oxide]]
who = "Alex Crichton <alex@alexcrichton.com>"
criteria = "safe-to-deploy"
delta = "0.7.1 -> 0.8.0"
notes = "Minor updates, using new Rust features like `const`, no major changes."

[[audits.bytecode-alliance.audits.nu-ansi-term]]
who = "Pat Hickey <phickey@fastly.com>"
criteria = "safe-to-deploy"
version = "0.46.0"
notes = "one use of unsafe to call windows specific api to get console handle."

[[audits.bytecode-alliance.audits.num-traits]]
who = "Andrew Brown <andrew.brown@intel.com>"
criteria = "safe-to-deploy"
version = "0.2.19"
notes = "As advertised: a numeric library. The only `unsafe` is from some float-to-int conversions, which seems expected."

[[audits.bytecode-alliance.audits.overload]]
who = "Pat Hickey <phickey@fastly.com>"
criteria = "safe-to-deploy"
version = "0.1.1"
notes = "small crate, only defines macro-rules!, nicely documented as well"

[[audits.bytecode-alliance.audits.percent-encoding]]
who = "Alex Crichton <alex@alexcrichton.com>"
criteria = "safe-to-deploy"
version = "2.2.0"
notes = """
This crate is a single-file crate that does what it says on the tin. There are
a few `unsafe` blocks related to utf-8 validation which are locally verifiable
as correct and otherwise this crate is good to go.
"""

[[audits.bytecode-alliance.audits.pin-project-lite]]
who = "Alex Crichton <alex@alexcrichton.com>"
criteria = "safe-to-deploy"
delta = "0.2.13 -> 0.2.14"
notes = "No substantive changes in this update"

[[audits.bytecode-alliance.audits.pin-utils]]
who = "Pat Hickey <phickey@fastly.com>"
criteria = "safe-to-deploy"
version = "0.1.0"

[[audits.bytecode-alliance.audits.rustc-demangle]]
who = "Alex Crichton <alex@alexcrichton.com>"
criteria = "safe-to-deploy"
version = "0.1.21"
notes = "I am the author of this crate."

[[audits.bytecode-alliance.audits.rustc-demangle]]
who = "Alex Crichton <alex@alexcrichton.com>"
criteria = "safe-to-deploy"
delta = "0.1.21 -> 0.1.24"

[[audits.bytecode-alliance.audits.semver]]
who = "Pat Hickey <phickey@fastly.com>"
criteria = "safe-to-deploy"
version = "1.0.17"
notes = "plenty of unsafe pointer and vec tricks, but in well-structured and commented code that appears to be correct"

[[audits.bytecode-alliance.audits.sharded-slab]]
who = "Pat Hickey <phickey@fastly.com>"
criteria = "safe-to-deploy"
version = "0.1.4"
notes = "I always really enjoy reading eliza's code, she left perfect comments at every use of unsafe."

[[audits.bytecode-alliance.audits.shlex]]
who = "Alex Crichton <alex@alexcrichton.com>"
criteria = "safe-to-deploy"
version = "1.1.0"
notes = "Only minor `unsafe` code blocks which look valid and otherwise does what it says on the tin."

[[audits.bytecode-alliance.audits.signal-hook-registry]]
who = "Pat Hickey <phickey@fastly.com>"
criteria = "safe-to-deploy"
version = "1.4.1"

[[audits.bytecode-alliance.audits.test-log]]
who = "Pat Hickey <phickey@fastly.com>"
criteria = "safe-to-deploy"
version = "0.2.11"

[[audits.bytecode-alliance.audits.test-log]]
who = "Alex Crichton <alex@alexcrichton.com>"
criteria = "safe-to-run"
delta = "0.2.11 -> 0.2.16"
notes = "Crate implementation was moved to a `*-macros` crate, crate is very small as a result."

[[audits.bytecode-alliance.audits.test-log-macros]]
who = "Alex Crichton <alex@alexcrichton.com>"
criteria = "safe-to-run"
version = "0.2.16"
notes = "Simple procedural macro copied from its previous source."

[[audits.bytecode-alliance.audits.thread_local]]
who = "Pat Hickey <phickey@fastly.com>"
criteria = "safe-to-deploy"
version = "1.1.4"
notes = "uses unsafe to implement thread local storage of objects"

[[audits.bytecode-alliance.audits.tracing-subscriber]]
who = "Pat Hickey <phickey@fastly.com>"
criteria = "safe-to-deploy"
version = "0.3.17"

<<<<<<< HEAD
=======
[[audits.bytecode-alliance.audits.try-lock]]
who = "Pat Hickey <phickey@fastly.com>"
criteria = "safe-to-deploy"
version = "0.2.4"
notes = "Implements a concurrency primitive with atomics, and is not obviously incorrect"

[[audits.bytecode-alliance.audits.want]]
who = "Pat Hickey <phickey@fastly.com>"
criteria = "safe-to-deploy"
version = "0.3.0"

>>>>>>> 7da531de
[[audits.cargo-vet.audits.home]]
who = "Nika Layzell <nika@thelayzells.com>"
criteria = "safe-to-deploy"
version = "0.5.3"
notes = """
Crate with straightforward code for determining the user's HOME directory. Only
unsafe code is used to invoke the Windows SHGetFolderPathW API to get the
profile directory when the USERPROFILE environment variable is unavailable.
"""

[[audits.cargo-vet.audits.home]]
who = "Nika Layzell <nika@thelayzells.com>"
criteria = "safe-to-deploy"
delta = "0.5.3 -> 0.5.11"

[[audits.cargo-vet.audits.pin-project-lite]]
who = "Nika Layzell <nika@thelayzells.com>"
criteria = "safe-to-deploy"
delta = "0.2.14 -> 0.2.16"
notes = """
Only functional change is to work around a bug in the negative_impls feature
(https://github.com/taiki-e/pin-project/issues/340#issuecomment-2432146009)
"""

[[audits.cargo-vet.audits.tempfile]]
who = "Nika Layzell <nika@thelayzells.com>"
criteria = "safe-to-deploy"
delta = "3.19.1 -> 3.20.0"

[[audits.cargo-vet.audits.utf8parse]]
who = "Nika Layzell <nika@thelayzells.com>"
criteria = "safe-to-deploy"
delta = "0.2.1 -> 0.2.2"

[[audits.embark.audits.anyhow]]
who = "Johan Andersson <opensource@embark-studios.com>"
criteria = "safe-to-deploy"
version = "1.0.58"

[[audits.embark.audits.thiserror]]
who = "Johan Andersson <opensource@embark-studios.com>"
criteria = "safe-to-deploy"
version = "1.0.40"
notes = "Wrapper over implementation crate, found no unsafe or ambient capabilities used"

[[audits.embark.audits.thiserror-impl]]
who = "Johan Andersson <opensource@embark-studios.com>"
criteria = "safe-to-deploy"
version = "1.0.40"
notes = "Found no unsafe or ambient capabilities used"

[[audits.embark.audits.utf8parse]]
who = "Johan Andersson <opensource@embark-studios.com>"
criteria = "safe-to-deploy"
version = "0.2.1"
notes = "Single unsafe usage that looks sound, no ambient capabilities"

[[audits.embark.audits.valuable]]
who = "Johan Andersson <opensource@embark-studios.com>"
criteria = "safe-to-deploy"
version = "0.1.0"
notes = "No unsafe usage or ambient capabilities, sane build script"

[audits.fermyon.audits]

[[audits.google.audits.autocfg]]
who = "Manish Goregaokar <manishearth@google.com>"
criteria = "safe-to-deploy"
version = "1.4.0"
notes = "Contains no unsafe"
aggregated-from = "https://chromium.googlesource.com/chromium/src/+/main/third_party/rust/chromium_crates_io/supply-chain/audits.toml?format=TEXT"

[[audits.google.audits.base64]]
who = "amarjotgill <amarjotgill@google.com>"
criteria = "safe-to-deploy"
version = "0.22.1"
aggregated-from = "https://chromium.googlesource.com/chromium/src/+/main/third_party/rust/chromium_crates_io/supply-chain/audits.toml?format=TEXT"

[[audits.google.audits.bitflags]]
who = "Lukasz Anforowicz <lukasza@chromium.org>"
criteria = "safe-to-deploy"
version = "1.3.2"
notes = """
Security review of earlier versions of the crate can be found at
(Google-internal, sorry): go/image-crate-chromium-security-review

The crate exposes a function marked as `unsafe`, but doesn't use any
`unsafe` blocks (except for tests of the single `unsafe` function).  I
think this justifies marking this crate as `ub-risk-1`.

Additional review comments can be found at https://crrev.com/c/4723145/31
"""
aggregated-from = "https://chromium.googlesource.com/chromium/src/+/main/third_party/rust/chromium_crates_io/supply-chain/audits.toml?format=TEXT"

[[audits.google.audits.bitflags]]
who = "Lukasz Anforowicz <lukasza@chromium.org>"
criteria = "safe-to-deploy"
delta = "2.6.0 -> 2.8.0"
notes = "No changes related to `unsafe impl ... bytemuck` pieces from `src/external.rs`."
aggregated-from = "https://chromium.googlesource.com/chromium/src/+/main/third_party/rust/chromium_crates_io/supply-chain/audits.toml?format=TEXT"

[[audits.google.audits.byteorder]]
who = "danakj <danakj@chromium.org>"
criteria = "safe-to-deploy"
version = "1.5.0"
notes = "Unsafe review in https://crrev.com/c/5838022"
aggregated-from = "https://chromium.googlesource.com/chromium/src/+/main/third_party/rust/chromium_crates_io/supply-chain/audits.toml?format=TEXT"

[[audits.google.audits.cfg-if]]
who = "George Burgess IV <gbiv@google.com>"
criteria = "safe-to-deploy"
version = "1.0.0"
aggregated-from = "https://chromium.googlesource.com/chromiumos/third_party/rust_crates/+/refs/heads/main/cargo-vet/audits.toml?format=TEXT"

[[audits.google.audits.cmake]]
who = "George Burgess IV <gbiv@google.com>"
criteria = "safe-to-deploy"
version = "0.1.49"
aggregated-from = "https://chromium.googlesource.com/chromiumos/third_party/rust_crates/+/refs/heads/main/cargo-vet/audits.toml?format=TEXT"

[[audits.google.audits.core-foundation-sys]]
who = "Manish Goregaokar <manishearth@google.com>"
criteria = "safe-to-deploy"
version = "0.8.7"
notes = "OSX system APIs"
aggregated-from = "https://chromium.googlesource.com/chromium/src/+/main/third_party/rust/chromium_crates_io/supply-chain/audits.toml?format=TEXT"

[[audits.google.audits.either]]
who = "Manish Goregaokar <manishearth@google.com>"
criteria = "safe-to-deploy"
version = "1.13.0"
notes = "Unsafe code pertaining to wrapping Pin APIs. Mostly passes invariants down."
aggregated-from = "https://chromium.googlesource.com/chromium/src/+/main/third_party/rust/chromium_crates_io/supply-chain/audits.toml?format=TEXT"

[[audits.google.audits.either]]
who = "Daniel Cheng <dcheng@chromium.org>"
criteria = "safe-to-deploy"
delta = "1.13.0 -> 1.14.0"
notes = """
Inheriting ub-risk-1 from the baseline review of 1.13.0. While the delta has some diffs in unsafe code, they are either:
- migrating code to use helper macros
- migrating match patterns to take advantage of default bindings mode from RFC 2005
Either way, the result is code that does exactly the same thing and does not change the risk of UB.

See https://crrev.com/c/6323164 for more audit details.
"""
aggregated-from = "https://chromium.googlesource.com/chromium/src/+/main/third_party/rust/chromium_crates_io/supply-chain/audits.toml?format=TEXT"

[[audits.google.audits.either]]
who = "Lukasz Anforowicz <lukasza@chromium.org>"
criteria = "safe-to-deploy"
delta = "1.14.0 -> 1.15.0"
notes = "The delta in `lib.rs` only tweaks doc comments and `#[cfg(feature = \"std\")]`."
aggregated-from = "https://chromium.googlesource.com/chromium/src/+/main/third_party/rust/chromium_crates_io/supply-chain/audits.toml?format=TEXT"

[[audits.google.audits.equivalent]]
who = "George Burgess IV <gbiv@google.com>"
criteria = "safe-to-deploy"
version = "1.0.1"
aggregated-from = "https://chromium.googlesource.com/chromiumos/third_party/rust_crates/+/refs/heads/main/cargo-vet/audits.toml?format=TEXT"

[[audits.google.audits.equivalent]]
who = "Jonathan Hao <phao@chromium.org>"
criteria = "safe-to-deploy"
delta = "1.0.1 -> 1.0.2"
notes = "No changes to any .rs files or Rust code."
aggregated-from = "https://chromium.googlesource.com/chromium/src/+/main/third_party/rust/chromium_crates_io/supply-chain/audits.toml?format=TEXT"

[[audits.google.audits.fastrand]]
who = "George Burgess IV <gbiv@google.com>"
criteria = "safe-to-deploy"
version = "1.9.0"
notes = """
`does-not-implement-crypto` is certified because this crate explicitly says
that the RNG here is not cryptographically secure.
"""
aggregated-from = "https://chromium.googlesource.com/chromiumos/third_party/rust_crates/+/refs/heads/main/cargo-vet/audits.toml?format=TEXT"

[[audits.google.audits.foldhash]]
who = "Adrian Taylor <adetaylor@chromium.org>"
criteria = "safe-to-deploy"
delta = "0.1.3 -> 0.1.4"
notes = "No changes to safety-relevant code"
aggregated-from = "https://chromium.googlesource.com/chromium/src/+/main/third_party/rust/chromium_crates_io/supply-chain/audits.toml?format=TEXT"

[[audits.google.audits.foldhash]]
who = "Chris Palmer <palmer@google.com>"
criteria = "safe-to-deploy"
delta = "0.1.4 -> 0.1.5"
notes = "No new `unsafe`."
aggregated-from = "https://chromium.googlesource.com/chromium/src/+/main/third_party/rust/chromium_crates_io/supply-chain/audits.toml?format=TEXT"

[[audits.google.audits.glob]]
who = "George Burgess IV <gbiv@google.com>"
criteria = "safe-to-deploy"
version = "0.3.1"
aggregated-from = "https://chromium.googlesource.com/chromiumos/third_party/rust_crates/+/refs/heads/main/cargo-vet/audits.toml?format=TEXT"

[[audits.google.audits.glob]]
who = "Dustin J. Mitchell <djmitche@chromium.org>"
criteria = "safe-to-deploy"
delta = "0.3.1 -> 0.3.2"
notes = "Still no unsafe"
aggregated-from = "https://chromium.googlesource.com/chromium/src/+/main/third_party/rust/chromium_crates_io/supply-chain/audits.toml?format=TEXT"

[[audits.google.audits.heck]]
who = "Lukasz Anforowicz <lukasza@chromium.org>"
criteria = "safe-to-deploy"
version = "0.4.1"
notes = """
Grepped for `-i cipher`, `-i crypto`, `'\bfs\b'``, `'\bnet\b'``, `'\bunsafe\b'``
and there were no hits.

`heck` (version `0.3.3`) has been added to Chromium in
https://source.chromium.org/chromium/chromium/src/+/28841c33c77833cc30b286f9ae24c97e7a8f4057
"""
aggregated-from = "https://chromium.googlesource.com/chromium/src/+/main/third_party/rust/chromium_crates_io/supply-chain/audits.toml?format=TEXT"

[[audits.google.audits.httpdate]]
who = "George Burgess IV <gbiv@google.com>"
criteria = "safe-to-deploy"
version = "1.0.3"
aggregated-from = "https://chromium.googlesource.com/chromiumos/third_party/rust_crates/+/refs/heads/main/cargo-vet/audits.toml?format=TEXT"

[[audits.google.audits.indexmap]]
who = "Lukasz Anforowicz <lukasza@chromium.org>"
criteria = "safe-to-deploy"
version = "2.7.1"
notes = '''
Grepped for `-i cipher`, `-i crypto`, `'\bfs\b'`, `'\bnet\b'`
and there were no hits.

There is a little bit of `unsafe` Rust code - the audit can be found at
https://chromium-review.googlesource.com/c/chromium/src/+/6187726/2
'''
aggregated-from = "https://chromium.googlesource.com/chromium/src/+/main/third_party/rust/chromium_crates_io/supply-chain/audits.toml?format=TEXT"

[[audits.google.audits.itoa]]
who = "Lukasz Anforowicz <lukasza@chromium.org>"
criteria = "safe-to-deploy"
version = "1.0.10"
notes = '''
I grepped for \"crypt\", \"cipher\", \"fs\", \"net\" - there were no hits.

There are a few places where `unsafe` is used.  Unsafe review notes can be found
in https://crrev.com/c/5350697.

Version 1.0.1 of this crate has been added to Chromium in
https://crrev.com/c/3321896.
'''
aggregated-from = "https://chromium.googlesource.com/chromium/src/+/main/third_party/rust/chromium_crates_io/supply-chain/audits.toml?format=TEXT"

[[audits.google.audits.itoa]]
who = "Lukasz Anforowicz <lukasza@chromium.org>"
criteria = "safe-to-deploy"
delta = "1.0.10 -> 1.0.11"
notes = """
Straightforward diff between 1.0.10 and 1.0.11 - only 3 commits:

* Bumping up the version
* A touch up of comments
* And my own PR to make `unsafe` blocks more granular:
  https://github.com/dtolnay/itoa/pull/42
"""
aggregated-from = "https://chromium.googlesource.com/chromium/src/+/main/third_party/rust/chromium_crates_io/supply-chain/audits.toml?format=TEXT"

[[audits.google.audits.itoa]]
who = "Liza Burakova <liza@chromium.org>"
criteria = "safe-to-deploy"
delta = "1.0.11 -> 1.0.14"
notes = """
Unsafe review at https://crrev.com/c/6051067
"""
aggregated-from = "https://chromium.googlesource.com/chromium/src/+/main/third_party/rust/chromium_crates_io/supply-chain/audits.toml?format=TEXT"

[[audits.google.audits.lazy_static]]
who = "Lukasz Anforowicz <lukasza@chromium.org>"
criteria = "safe-to-deploy"
version = "1.4.0"
notes = '''
I grepped for \"crypt\", \"cipher\", \"fs\", \"net\" - there were no hits.

There are two places where `unsafe` is used.  Unsafe review notes can be found
in https://crrev.com/c/5347418.

This crate has been added to Chromium in https://crrev.com/c/3321895.
'''
aggregated-from = "https://chromium.googlesource.com/chromium/src/+/main/third_party/rust/chromium_crates_io/supply-chain/audits.toml?format=TEXT"

[[audits.google.audits.lazy_static]]
who = "Lukasz Anforowicz <lukasza@chromium.org>"
criteria = "safe-to-deploy"
delta = "1.4.0 -> 1.5.0"
notes = "Unsafe review notes: https://crrev.com/c/5650836"
aggregated-from = "https://chromium.googlesource.com/chromium/src/+/main/third_party/rust/chromium_crates_io/supply-chain/audits.toml?format=TEXT"

[[audits.google.audits.log]]
who = "danakj <danakj@chromium.org>"
criteria = "safe-to-deploy"
version = "0.4.22"
notes = """
Unsafe review in https://docs.google.com/document/d/1IXQbD1GhTRqNHIGxq6yy7qHqxeO4CwN5noMFXnqyDIM/edit?usp=sharing

Unsafety is generally very well-documented, with one exception, which we
describe in the review doc.
"""
aggregated-from = "https://chromium.googlesource.com/chromium/src/+/main/third_party/rust/chromium_crates_io/supply-chain/audits.toml?format=TEXT"

[[audits.google.audits.log]]
who = "Lukasz Anforowicz <lukasza@chromium.org>"
criteria = "safe-to-deploy"
delta = "0.4.22 -> 0.4.25"
notes = "No impact on `unsafe` usage in `lib.rs`."
aggregated-from = "https://chromium.googlesource.com/chromium/src/+/main/third_party/rust/chromium_crates_io/supply-chain/audits.toml?format=TEXT"

[[audits.google.audits.miniz_oxide]]
who = "Lukasz Anforowicz <lukasza@chromium.org>"
criteria = "safe-to-deploy"
delta = "0.8.0 -> 0.8.2"
aggregated-from = "https://chromium.googlesource.com/chromium/src/+/main/third_party/rust/chromium_crates_io/supply-chain/audits.toml?format=TEXT"

[[audits.google.audits.miniz_oxide]]
who = "Lukasz Anforowicz <lukasza@chromium.org>"
criteria = "safe-to-deploy"
delta = "0.8.2 -> 0.8.3"
aggregated-from = "https://chromium.googlesource.com/chromium/src/+/main/third_party/rust/chromium_crates_io/supply-chain/audits.toml?format=TEXT"

[[audits.google.audits.miniz_oxide]]
who = "Jonathan Hao <phao@chromium.org>"
criteria = "safe-to-deploy"
delta = "0.8.3 -> 0.8.4"
notes = "No big changes. Replaces some array with Box and other minor changes."
aggregated-from = "https://chromium.googlesource.com/chromium/src/+/main/third_party/rust/chromium_crates_io/supply-chain/audits.toml?format=TEXT"

[[audits.google.audits.nom]]
who = "danakj@chromium.org"
criteria = "safe-to-deploy"
version = "7.1.3"
notes = """
Reviewed in https://chromium-review.googlesource.com/c/chromium/src/+/5046153
"""
aggregated-from = "https://chromium.googlesource.com/chromium/src/+/main/third_party/rust/chromium_crates_io/supply-chain/audits.toml?format=TEXT"

[[audits.google.audits.num-integer]]
who = "Manish Goregaokar <manishearth@google.com>"
criteria = "safe-to-deploy"
version = "0.1.46"
notes = "Contains no unsafe"
aggregated-from = "https://chromium.googlesource.com/chromium/src/+/main/third_party/rust/chromium_crates_io/supply-chain/audits.toml?format=TEXT"

[[audits.google.audits.num-rational]]
who = "Manish Goregaokar <manishearth@google.com>"
criteria = "safe-to-deploy"
version = "0.4.2"
notes = "Contains no unsafe"
aggregated-from = "https://chromium.googlesource.com/chromium/src/+/main/third_party/rust/chromium_crates_io/supply-chain/audits.toml?format=TEXT"

[[audits.google.audits.parking_lot]]
who = "George Burgess IV <gbiv@google.com>"
criteria = "safe-to-run"
version = "0.11.2"
aggregated-from = "https://chromium.googlesource.com/chromiumos/third_party/rust_crates/+/refs/heads/main/cargo-vet/audits.toml?format=TEXT"

[[audits.google.audits.parking_lot]]
who = "George Burgess IV <gbiv@google.com>"
criteria = "safe-to-run"
delta = "0.11.2 -> 0.12.1"
aggregated-from = "https://chromium.googlesource.com/chromiumos/third_party/rust_crates/+/refs/heads/main/cargo-vet/audits.toml?format=TEXT"

[[audits.google.audits.pin-project-lite]]
who = "David Koloski <dkoloski@google.com>"
criteria = "safe-to-deploy"
version = "0.2.9"
notes = "Reviewed on https://fxrev.dev/824504"
aggregated-from = "https://fuchsia.googlesource.com/fuchsia/+/refs/heads/main/third_party/rust_crates/supply-chain/audits.toml?format=TEXT"

[[audits.google.audits.pin-project-lite]]
who = "David Koloski <dkoloski@google.com>"
criteria = "safe-to-deploy"
delta = "0.2.9 -> 0.2.13"
notes = "Audited at https://fxrev.dev/946396"
aggregated-from = "https://fuchsia.googlesource.com/fuchsia/+/refs/heads/main/third_party/rust_crates/supply-chain/audits.toml?format=TEXT"

[[audits.google.audits.proc-macro2]]
who = "Lukasz Anforowicz <lukasza@chromium.org>"
criteria = "safe-to-deploy"
version = "1.0.78"
notes = """
Grepped for \"crypt\", \"cipher\", \"fs\", \"net\" - there were no hits
(except for a benign \"fs\" hit in a doc comment)

Notes from the `unsafe` review can be found in https://crrev.com/c/5385745.
"""
aggregated-from = "https://chromium.googlesource.com/chromium/src/+/main/third_party/rust/chromium_crates_io/supply-chain/audits.toml?format=TEXT"

[[audits.google.audits.proc-macro2]]
who = "Adrian Taylor <adetaylor@chromium.org>"
criteria = "safe-to-deploy"
delta = "1.0.78 -> 1.0.79"
aggregated-from = "https://chromium.googlesource.com/chromium/src/+/main/third_party/rust/chromium_crates_io/supply-chain/audits.toml?format=TEXT"

[[audits.google.audits.proc-macro2]]
who = "Adrian Taylor <adetaylor@chromium.org>"
criteria = "safe-to-deploy"
delta = "1.0.79 -> 1.0.80"
aggregated-from = "https://chromium.googlesource.com/chromium/src/+/main/third_party/rust/chromium_crates_io/supply-chain/audits.toml?format=TEXT"

[[audits.google.audits.proc-macro2]]
who = "Dustin J. Mitchell <djmitche@chromium.org>"
criteria = "safe-to-deploy"
delta = "1.0.80 -> 1.0.81"
notes = "Comment changes only"
aggregated-from = "https://chromium.googlesource.com/chromium/src/+/main/third_party/rust/chromium_crates_io/supply-chain/audits.toml?format=TEXT"

[[audits.google.audits.proc-macro2]]
who = "danakj <danakj@chromium.org>"
criteria = "safe-to-deploy"
delta = "1.0.81 -> 1.0.82"
aggregated-from = "https://chromium.googlesource.com/chromium/src/+/main/third_party/rust/chromium_crates_io/supply-chain/audits.toml?format=TEXT"

[[audits.google.audits.proc-macro2]]
who = "Dustin J. Mitchell <djmitche@chromium.org>"
criteria = "safe-to-deploy"
delta = "1.0.82 -> 1.0.83"
notes = "Substantive change is replacing String with Box<str>, saving memory."
aggregated-from = "https://chromium.googlesource.com/chromium/src/+/main/third_party/rust/chromium_crates_io/supply-chain/audits.toml?format=TEXT"

[[audits.google.audits.proc-macro2]]
who = "Lukasz Anforowicz <lukasza@chromium.org>"
criteria = "safe-to-deploy"
delta = "1.0.83 -> 1.0.84"
notes = "Only doc comment changes in `src/lib.rs`."
aggregated-from = "https://chromium.googlesource.com/chromium/src/+/main/third_party/rust/chromium_crates_io/supply-chain/audits.toml?format=TEXT"

[[audits.google.audits.proc-macro2]]
who = "danakj@chromium.org"
criteria = "safe-to-deploy"
delta = "1.0.84 -> 1.0.85"
notes = "Test-only changes."
aggregated-from = "https://chromium.googlesource.com/chromium/src/+/main/third_party/rust/chromium_crates_io/supply-chain/audits.toml?format=TEXT"

[[audits.google.audits.proc-macro2]]
who = "Lukasz Anforowicz <lukasza@chromium.org>"
criteria = "safe-to-deploy"
delta = "1.0.85 -> 1.0.86"
notes = """
Comment-only changes in `build.rs`.
Reordering of `Cargo.toml` entries.
Just bumping up the version number in `lib.rs`.
Config-related changes in `test_size.rs`.
"""
aggregated-from = "https://chromium.googlesource.com/chromium/src/+/main/third_party/rust/chromium_crates_io/supply-chain/audits.toml?format=TEXT"

[[audits.google.audits.proc-macro2]]
who = "danakj <danakj@chromium.org>"
criteria = "safe-to-deploy"
delta = "1.0.86 -> 1.0.87"
notes = "No new unsafe interactions."
aggregated-from = "https://chromium.googlesource.com/chromium/src/+/main/third_party/rust/chromium_crates_io/supply-chain/audits.toml?format=TEXT"

[[audits.google.audits.proc-macro2]]
who = "Liza Burakova <liza@chromium.org"
criteria = "safe-to-deploy"
delta = "1.0.87 -> 1.0.89"
notes = """
Biggest change is adding error handling in build.rs.
Some config related changes in wrapper.rs.
"""
aggregated-from = "https://chromium.googlesource.com/chromium/src/+/main/third_party/rust/chromium_crates_io/supply-chain/audits.toml?format=TEXT"

[[audits.google.audits.proc-macro2]]
who = "Lukasz Anforowicz <lukasza@chromium.org>"
criteria = "safe-to-deploy"
delta = "1.0.89 -> 1.0.92"
notes = """
I looked at the delta and the previous discussion at
https://chromium-review.googlesource.com/c/chromium/src/+/5385745/3#message-a8e2813129fa3779dab15acede408ee26d67b7f3
and the changes look okay to me (including the `unsafe fn from_str_unchecked`
changes in `wrapper.rs`).
"""
aggregated-from = "https://chromium.googlesource.com/chromium/src/+/main/third_party/rust/chromium_crates_io/supply-chain/audits.toml?format=TEXT"

[[audits.google.audits.proc-macro2]]
who = "Lukasz Anforowicz <lukasza@chromium.org>"
criteria = "safe-to-deploy"
delta = "1.0.92 -> 1.0.93"
notes = "No `unsafe`-related changes."
aggregated-from = "https://chromium.googlesource.com/chromium/src/+/main/third_party/rust/chromium_crates_io/supply-chain/audits.toml?format=TEXT"

[[audits.google.audits.quote]]
who = "Lukasz Anforowicz <lukasza@chromium.org>"
criteria = "safe-to-deploy"
version = "1.0.35"
notes = """
Grepped for \"unsafe\", \"crypt\", \"cipher\", \"fs\", \"net\" - there were no hits
(except for benign \"net\" hit in tests and \"fs\" hit in README.md)
"""
aggregated-from = "https://chromium.googlesource.com/chromium/src/+/main/third_party/rust/chromium_crates_io/supply-chain/audits.toml?format=TEXT"

[[audits.google.audits.quote]]
who = "Adrian Taylor <adetaylor@chromium.org>"
criteria = "safe-to-deploy"
delta = "1.0.35 -> 1.0.36"
aggregated-from = "https://chromium.googlesource.com/chromium/src/+/main/third_party/rust/chromium_crates_io/supply-chain/audits.toml?format=TEXT"

[[audits.google.audits.quote]]
who = "Lukasz Anforowicz <lukasza@chromium.org>"
criteria = "safe-to-deploy"
delta = "1.0.36 -> 1.0.37"
notes = """
The delta just 1) inlines/expands `impl ToTokens` that used to be handled via
`primitive!` macro and 2) adds `impl ToTokens` for `CStr` and `CString`.
"""
aggregated-from = "https://chromium.googlesource.com/chromium/src/+/main/third_party/rust/chromium_crates_io/supply-chain/audits.toml?format=TEXT"

[[audits.google.audits.quote]]
who = "Dustin J. Mitchell <djmitche@chromium.org>"
criteria = "safe-to-deploy"
delta = "1.0.37 -> 1.0.38"
notes = "Still no unsafe"
aggregated-from = "https://chromium.googlesource.com/chromium/src/+/main/third_party/rust/chromium_crates_io/supply-chain/audits.toml?format=TEXT"

[[audits.google.audits.rand]]
who = "Lukasz Anforowicz <lukasza@chromium.org>"
criteria = "safe-to-deploy"
version = "0.8.5"
notes = """
For more detailed unsafe review notes please see https://crrev.com/c/6362797
"""
aggregated-from = "https://chromium.googlesource.com/chromium/src/+/main/third_party/rust/chromium_crates_io/supply-chain/audits.toml?format=TEXT"

[[audits.google.audits.rand_chacha]]
who = "Lukasz Anforowicz <lukasza@chromium.org>"
criteria = "safe-to-deploy"
version = "0.3.1"
notes = """
For more detailed unsafe review notes please see https://crrev.com/c/6362797
"""
aggregated-from = "https://chromium.googlesource.com/chromium/src/+/main/third_party/rust/chromium_crates_io/supply-chain/audits.toml?format=TEXT"

[[audits.google.audits.rand_core]]
who = "Lukasz Anforowicz <lukasza@chromium.org>"
criteria = "safe-to-deploy"
version = "0.6.4"
notes = """
For more detailed unsafe review notes please see https://crrev.com/c/6362797
"""
aggregated-from = "https://chromium.googlesource.com/chromium/src/+/main/third_party/rust/chromium_crates_io/supply-chain/audits.toml?format=TEXT"

[[audits.google.audits.regex-syntax]]
who = "Manish Goregaokar <manishearth@google.com>"
criteria = "safe-to-deploy"
version = "0.8.5"
notes = "Contains no unsafe"
aggregated-from = "https://chromium.googlesource.com/chromium/src/+/main/third_party/rust/chromium_crates_io/supply-chain/audits.toml?format=TEXT"

[[audits.google.audits.rustversion]]
who = "Lukasz Anforowicz <lukasza@chromium.org>"
criteria = "safe-to-deploy"
version = "1.0.14"
notes = """
Grepped for `-i cipher`, `-i crypto`, `'\bfs\b'``, `'\bnet\b'``, `'\bunsafe\b'``
and there were no hits except for:

* Using trivially-safe `unsafe` in test code:

    ```
    tests/test_const.rs:unsafe fn _unsafe() {}
    tests/test_const.rs:const _UNSAFE: () = unsafe { _unsafe() };
    ```

* Using `unsafe` in a string:

    ```
    src/constfn.rs:            \"unsafe\" => Qualifiers::Unsafe,
    ```

* Using `std::fs` in `build/build.rs` to write `${OUT_DIR}/version.expr`
  which is later read back via `include!` used in `src/lib.rs`.

Version `1.0.6` of this crate has been added to Chromium in
https://source.chromium.org/chromium/chromium/src/+/28841c33c77833cc30b286f9ae24c97e7a8f4057
"""
aggregated-from = "https://chromium.googlesource.com/chromium/src/+/main/third_party/rust/chromium_crates_io/supply-chain/audits.toml?format=TEXT"

[[audits.google.audits.rustversion]]
who = "Adrian Taylor <adetaylor@chromium.org>"
criteria = "safe-to-deploy"
delta = "1.0.14 -> 1.0.15"
aggregated-from = "https://chromium.googlesource.com/chromium/src/+/main/third_party/rust/chromium_crates_io/supply-chain/audits.toml?format=TEXT"

[[audits.google.audits.rustversion]]
who = "danakj <danakj@chromium.org>"
criteria = "safe-to-deploy"
delta = "1.0.15 -> 1.0.16"
aggregated-from = "https://chromium.googlesource.com/chromium/src/+/main/third_party/rust/chromium_crates_io/supply-chain/audits.toml?format=TEXT"

[[audits.google.audits.rustversion]]
who = "Dustin J. Mitchell <djmitche@chromium.org>"
criteria = "safe-to-deploy"
delta = "1.0.16 -> 1.0.17"
notes = "Just updates windows compat"
aggregated-from = "https://chromium.googlesource.com/chromium/src/+/main/third_party/rust/chromium_crates_io/supply-chain/audits.toml?format=TEXT"

[[audits.google.audits.rustversion]]
who = "Liza Burakova <liza@chromium.org>"
criteria = "safe-to-deploy"
delta = "1.0.17 -> 1.0.18"
aggregated-from = "https://chromium.googlesource.com/chromium/src/+/main/third_party/rust/chromium_crates_io/supply-chain/audits.toml?format=TEXT"

[[audits.google.audits.rustversion]]
who = "Dustin J. Mitchell <djmitche@chromium.org>"
criteria = "safe-to-deploy"
delta = "1.0.18 -> 1.0.19"
notes = "No unsafe, just doc changes"
aggregated-from = "https://chromium.googlesource.com/chromium/src/+/main/third_party/rust/chromium_crates_io/supply-chain/audits.toml?format=TEXT"

[[audits.google.audits.serde]]
who = "Lukasz Anforowicz <lukasza@chromium.org>"
criteria = "safe-to-deploy"
version = "1.0.197"
notes = """
Grepped for `-i cipher`, `-i crypto`, `'\bfs\b'`, `'\bnet\b'`, `'\bunsafe\b'`.

There were some hits for `net`, but they were related to serialization and
not actually opening any connections or anything like that.

There were 2 hits of `unsafe` when grepping:
* In `fn as_str` in `impl Buf`
* In `fn serialize` in `impl Serialize for net::Ipv4Addr`

Unsafe review comments can be found in https://crrev.com/c/5350573/2 (this
review also covered `serde_json_lenient`).

Version 1.0.130 of the crate has been added to Chromium in
https://crrev.com/c/3265545.  The CL description contains a link to a
(Google-internal, sorry) document with a mini security review.
"""
aggregated-from = "https://chromium.googlesource.com/chromium/src/+/main/third_party/rust/chromium_crates_io/supply-chain/audits.toml?format=TEXT"

[[audits.google.audits.serde]]
who = "Dustin J. Mitchell <djmitche@chromium.org>"
criteria = "safe-to-deploy"
delta = "1.0.197 -> 1.0.198"
aggregated-from = "https://chromium.googlesource.com/chromium/src/+/main/third_party/rust/chromium_crates_io/supply-chain/audits.toml?format=TEXT"

[[audits.google.audits.serde]]
who = "danakj <danakj@chromium.org>"
criteria = "safe-to-deploy"
delta = "1.0.198 -> 1.0.201"
aggregated-from = "https://chromium.googlesource.com/chromium/src/+/main/third_party/rust/chromium_crates_io/supply-chain/audits.toml?format=TEXT"

[[audits.google.audits.serde]]
who = "Dustin J. Mitchell <djmitche@chromium.org>"
criteria = "safe-to-deploy"
delta = "1.0.201 -> 1.0.202"
notes = "Trivial changes"
aggregated-from = "https://chromium.googlesource.com/chromium/src/+/main/third_party/rust/chromium_crates_io/supply-chain/audits.toml?format=TEXT"

[[audits.google.audits.serde]]
who = "Lukasz Anforowicz <lukasza@chromium.org>"
criteria = "safe-to-deploy"
delta = "1.0.202 -> 1.0.203"
notes = "s/doc_cfg/docsrs/ + tuple_impls/tuple_impl_body-related changes"
aggregated-from = "https://chromium.googlesource.com/chromium/src/+/main/third_party/rust/chromium_crates_io/supply-chain/audits.toml?format=TEXT"

[[audits.google.audits.serde]]
who = "Adrian Taylor <adetaylor@chromium.org>"
criteria = "safe-to-deploy"
delta = "1.0.203 -> 1.0.204"
aggregated-from = "https://chromium.googlesource.com/chromium/src/+/main/third_party/rust/chromium_crates_io/supply-chain/audits.toml?format=TEXT"

[[audits.google.audits.serde]]
who = "Lukasz Anforowicz <lukasza@chromium.org>"
criteria = "safe-to-deploy"
delta = "1.0.204 -> 1.0.207"
notes = "The small change in `src/private/ser.rs` should have no impact on `ub-risk-2`."
aggregated-from = "https://chromium.googlesource.com/chromium/src/+/main/third_party/rust/chromium_crates_io/supply-chain/audits.toml?format=TEXT"

[[audits.google.audits.serde]]
who = "Lukasz Anforowicz <lukasza@chromium.org>"
criteria = "safe-to-deploy"
delta = "1.0.207 -> 1.0.209"
notes = """
The delta carries fairly small changes in `src/private/de.rs` and
`src/private/ser.rs` (see https://crrev.com/c/5812194/2..5).  AFAICT the
delta has no impact on the `unsafe`, `from_utf8_unchecked`-related parts
of the crate (in `src/de/format.rs` and `src/ser/impls.rs`).
"""
aggregated-from = "https://chromium.googlesource.com/chromium/src/+/main/third_party/rust/chromium_crates_io/supply-chain/audits.toml?format=TEXT"

[[audits.google.audits.serde]]
who = "Adrian Taylor <adetaylor@chromium.org>"
criteria = "safe-to-deploy"
delta = "1.0.209 -> 1.0.210"
notes = "Almost no new code - just feature rearrangement"
aggregated-from = "https://chromium.googlesource.com/chromium/src/+/main/third_party/rust/chromium_crates_io/supply-chain/audits.toml?format=TEXT"

[[audits.google.audits.serde]]
who = "Liza Burakova <liza@chromium.org>"
criteria = "safe-to-deploy"
delta = "1.0.210 -> 1.0.213"
aggregated-from = "https://chromium.googlesource.com/chromium/src/+/main/third_party/rust/chromium_crates_io/supply-chain/audits.toml?format=TEXT"

[[audits.google.audits.serde]]
who = "Dustin J. Mitchell <djmitche@chromium.org>"
criteria = "safe-to-deploy"
delta = "1.0.213 -> 1.0.214"
notes = "No unsafe, no crypto"
aggregated-from = "https://chromium.googlesource.com/chromium/src/+/main/third_party/rust/chromium_crates_io/supply-chain/audits.toml?format=TEXT"

[[audits.google.audits.serde]]
who = "Adrian Taylor <adetaylor@chromium.org>"
criteria = "safe-to-deploy"
delta = "1.0.214 -> 1.0.215"
aggregated-from = "https://chromium.googlesource.com/chromium/src/+/main/third_party/rust/chromium_crates_io/supply-chain/audits.toml?format=TEXT"

[[audits.google.audits.serde]]
who = "Lukasz Anforowicz <lukasza@chromium.org>"
criteria = "safe-to-deploy"
delta = "1.0.215 -> 1.0.216"
notes = "The delta makes minor changes in `build.rs` - switching to the `?` syntax sugar."
aggregated-from = "https://chromium.googlesource.com/chromium/src/+/main/third_party/rust/chromium_crates_io/supply-chain/audits.toml?format=TEXT"

[[audits.google.audits.serde]]
who = "Dustin J. Mitchell <djmitche@chromium.org>"
criteria = "safe-to-deploy"
delta = "1.0.216 -> 1.0.217"
notes = "Minimal changes, nothing unsafe"
aggregated-from = "https://chromium.googlesource.com/chromium/src/+/main/third_party/rust/chromium_crates_io/supply-chain/audits.toml?format=TEXT"

[[audits.google.audits.serde_derive]]
who = "Lukasz Anforowicz <lukasza@chromium.org>"
criteria = "safe-to-deploy"
version = "1.0.197"
notes = "Grepped for \"unsafe\", \"crypt\", \"cipher\", \"fs\", \"net\" - there were no hits"
aggregated-from = "https://chromium.googlesource.com/chromium/src/+/main/third_party/rust/chromium_crates_io/supply-chain/audits.toml?format=TEXT"

[[audits.google.audits.serde_derive]]
who = "danakj <danakj@chromium.org>"
criteria = "safe-to-deploy"
delta = "1.0.197 -> 1.0.201"
aggregated-from = "https://chromium.googlesource.com/chromium/src/+/main/third_party/rust/chromium_crates_io/supply-chain/audits.toml?format=TEXT"

[[audits.google.audits.serde_derive]]
who = "Dustin J. Mitchell <djmitche@chromium.org>"
criteria = "safe-to-deploy"
delta = "1.0.201 -> 1.0.202"
aggregated-from = "https://chromium.googlesource.com/chromium/src/+/main/third_party/rust/chromium_crates_io/supply-chain/audits.toml?format=TEXT"

[[audits.google.audits.serde_derive]]
who = "Lukasz Anforowicz <lukasza@chromium.org>"
criteria = "safe-to-deploy"
delta = "1.0.202 -> 1.0.203"
notes = "Grepped for \"unsafe\", \"crypt\", \"cipher\", \"fs\", \"net\" - there were no hits"
aggregated-from = "https://chromium.googlesource.com/chromium/src/+/main/third_party/rust/chromium_crates_io/supply-chain/audits.toml?format=TEXT"

[[audits.google.audits.serde_derive]]
who = "Adrian Taylor <adetaylor@chromium.org>"
criteria = "safe-to-deploy"
delta = "1.0.203 -> 1.0.204"
aggregated-from = "https://chromium.googlesource.com/chromium/src/+/main/third_party/rust/chromium_crates_io/supply-chain/audits.toml?format=TEXT"

[[audits.google.audits.serde_derive]]
who = "Lukasz Anforowicz <lukasza@chromium.org>"
criteria = "safe-to-deploy"
delta = "1.0.204 -> 1.0.207"
notes = 'Grepped for \"unsafe\", \"crypt\", \"cipher\", \"fs\", \"net\" - there were no hits'
aggregated-from = "https://chromium.googlesource.com/chromium/src/+/main/third_party/rust/chromium_crates_io/supply-chain/audits.toml?format=TEXT"

[[audits.google.audits.serde_derive]]
who = "Lukasz Anforowicz <lukasza@chromium.org>"
criteria = "safe-to-deploy"
delta = "1.0.207 -> 1.0.209"
notes = '''
There are no code changes in this delta - see https://crrev.com/c/5812194/2..5

I've neverthless also grepped for `-i cipher`, `-i crypto`, `\bfs\b`,
`\bnet\b`, and `\bunsafe\b`.  There were no hits.
'''
aggregated-from = "https://chromium.googlesource.com/chromium/src/+/main/third_party/rust/chromium_crates_io/supply-chain/audits.toml?format=TEXT"

[[audits.google.audits.serde_derive]]
who = "Adrian Taylor <adetaylor@chromium.org>"
criteria = "safe-to-deploy"
delta = "1.0.209 -> 1.0.210"
notes = "Almost no new code - just feature rearrangement"
aggregated-from = "https://chromium.googlesource.com/chromium/src/+/main/third_party/rust/chromium_crates_io/supply-chain/audits.toml?format=TEXT"

[[audits.google.audits.serde_derive]]
who = "Liza Burakova <liza@chromium.org>"
criteria = "safe-to-deploy"
delta = "1.0.210 -> 1.0.213"
notes = "Grepped for 'unsafe', 'crypt', 'cipher', 'fs', 'net' - there were no hits"
aggregated-from = "https://chromium.googlesource.com/chromium/src/+/main/third_party/rust/chromium_crates_io/supply-chain/audits.toml?format=TEXT"

[[audits.google.audits.serde_derive]]
who = "Dustin J. Mitchell <djmitche@chromium.org>"
criteria = "safe-to-deploy"
delta = "1.0.213 -> 1.0.214"
notes = "No changes to unsafe, no crypto"
aggregated-from = "https://chromium.googlesource.com/chromium/src/+/main/third_party/rust/chromium_crates_io/supply-chain/audits.toml?format=TEXT"

[[audits.google.audits.serde_derive]]
who = "Adrian Taylor <adetaylor@chromium.org>"
criteria = "safe-to-deploy"
delta = "1.0.214 -> 1.0.215"
notes = "Minor changes should not impact UB risk"
aggregated-from = "https://chromium.googlesource.com/chromium/src/+/main/third_party/rust/chromium_crates_io/supply-chain/audits.toml?format=TEXT"

[[audits.google.audits.serde_derive]]
who = "Lukasz Anforowicz <lukasza@chromium.org>"
criteria = "safe-to-deploy"
delta = "1.0.215 -> 1.0.216"
notes = "The delta adds `#[automatically_derived]` in a few places.  Still no `unsafe`."
aggregated-from = "https://chromium.googlesource.com/chromium/src/+/main/third_party/rust/chromium_crates_io/supply-chain/audits.toml?format=TEXT"

[[audits.google.audits.serde_derive]]
who = "Dustin J. Mitchell <djmitche@chromium.org>"
criteria = "safe-to-deploy"
delta = "1.0.216 -> 1.0.217"
notes = "No changes"
aggregated-from = "https://chromium.googlesource.com/chromium/src/+/main/third_party/rust/chromium_crates_io/supply-chain/audits.toml?format=TEXT"

[[audits.google.audits.smallvec]]
who = "Manish Goregaokar <manishearth@google.com>"
criteria = "safe-to-deploy"
version = "1.13.2"
aggregated-from = "https://chromium.googlesource.com/chromium/src/+/main/third_party/rust/chromium_crates_io/supply-chain/audits.toml?format=TEXT"

[[audits.google.audits.smallvec]]
who = "Jonathan Hao <phao@chromium.org>"
criteria = "safe-to-deploy"
delta = "1.13.2 -> 1.14.0"
notes = """
WARNING: This certification is a result of a **partial** audit. The
`malloc_size_of` feature has **not** been audited. This feature does
not explicitly document its safety requirements.
See also https://chromium-review.googlesource.com/c/chromium/src/+/6275133/comment/ea0d7a93_98051a2e/
and https://github.com/servo/malloc_size_of/issues/8.
This feature is banned in gnrt_config.toml.
"""
aggregated-from = "https://chromium.googlesource.com/chromium/src/+/main/third_party/rust/chromium_crates_io/supply-chain/audits.toml?format=TEXT"

[[audits.google.audits.stable_deref_trait]]
who = "Manish Goregaokar <manishearth@google.com>"
criteria = "safe-to-deploy"
version = "1.2.0"
notes = "Purely a trait, crates using this should be carefully vetted since self-referential stuff can be super tricky around various unsafe rust edges."
aggregated-from = "https://chromium.googlesource.com/chromium/src/+/main/third_party/rust/chromium_crates_io/supply-chain/audits.toml?format=TEXT"

[[audits.google.audits.static_assertions]]
who = "Lukasz Anforowicz <lukasza@chromium.org>"
criteria = "safe-to-deploy"
version = "1.1.0"
notes = """
Grepped for `-i cipher`, `-i crypto`, `'\bfs\b'`, `'\bnet\b'`, `'\bunsafe\b'`
and there were no hits except for one `unsafe`.

The lambda where `unsafe` is used is never invoked (e.g. the `unsafe` code
never runs) and is only introduced for some compile-time checks.  Additional
unsafe review comments can be found in https://crrev.com/c/5353376.

This crate has been added to Chromium in https://crrev.com/c/3736562.  The CL
description contains a link to a document with an additional security review.
"""
aggregated-from = "https://chromium.googlesource.com/chromium/src/+/main/third_party/rust/chromium_crates_io/supply-chain/audits.toml?format=TEXT"

[[audits.google.audits.strsim]]
who = "danakj@chromium.org"
criteria = "safe-to-deploy"
version = "0.10.0"
notes = """
Reviewed in https://crrev.com/c/5171063

Previously reviewed during security review and the audit is grandparented in.
"""
aggregated-from = "https://chromium.googlesource.com/chromium/src/+/main/third_party/rust/chromium_crates_io/supply-chain/audits.toml?format=TEXT"

[[audits.google.audits.strum]]
who = "danakj@chromium.org"
criteria = "safe-to-deploy"
version = "0.25.0"
notes = """
Reviewed in https://crrev.com/c/5171063

Previously reviewed during security review and the audit is grandparented in.
"""
aggregated-from = "https://chromium.googlesource.com/chromium/src/+/main/third_party/rust/chromium_crates_io/supply-chain/audits.toml?format=TEXT"

[[audits.google.audits.strum_macros]]
who = "danakj@chromium.org"
criteria = "safe-to-deploy"
version = "0.25.3"
notes = """
Reviewed in https://crrev.com/c/5171063

Previously reviewed during security review and the audit is grandparented in.
"""
aggregated-from = "https://chromium.googlesource.com/chromium/src/+/main/third_party/rust/chromium_crates_io/supply-chain/audits.toml?format=TEXT"

[[audits.google.audits.unicode-ident]]
who = "Lukasz Anforowicz <lukasza@chromium.org>"
criteria = "safe-to-deploy"
version = "1.0.12"
notes = '''
I grepped for \"crypt\", \"cipher\", \"fs\", \"net\" - there were no hits.

All two functions from the public API of this crate use `unsafe` to avoid bound
checks for an array access.  Cross-module analysis shows that the offsets can
be statically proven to be within array bounds.  More details can be found in
the unsafe review CL at https://crrev.com/c/5350386.

This crate has been added to Chromium in https://crrev.com/c/3891618.
'''
aggregated-from = "https://chromium.googlesource.com/chromium/src/+/main/third_party/rust/chromium_crates_io/supply-chain/audits.toml?format=TEXT"

[[audits.google.audits.unicode-ident]]
who = "Dustin J. Mitchell <djmitche@chromium.org>"
criteria = "safe-to-deploy"
delta = "1.0.12 -> 1.0.13"
notes = "Lots of table updates, and tables are assumed correct with unsafe `.get_unchecked()`, so ub-risk-2 is appropriate"
aggregated-from = "https://chromium.googlesource.com/chromium/src/+/main/third_party/rust/chromium_crates_io/supply-chain/audits.toml?format=TEXT"

[[audits.google.audits.unicode-ident]]
who = "Lukasz Anforowicz <lukasza@chromium.org>"
criteria = "safe-to-deploy"
delta = "1.0.13 -> 1.0.14"
notes = "Minimal delta in `.rs` files: new test assertions + doc changes."
aggregated-from = "https://chromium.googlesource.com/chromium/src/+/main/third_party/rust/chromium_crates_io/supply-chain/audits.toml?format=TEXT"

[[audits.google.audits.unicode-ident]]
who = "Adrian Taylor <adetaylor@chromium.org>"
criteria = "safe-to-deploy"
delta = "1.0.14 -> 1.0.15"
notes = "No changes relevant to any of these criteria."
aggregated-from = "https://chromium.googlesource.com/chromium/src/+/main/third_party/rust/chromium_crates_io/supply-chain/audits.toml?format=TEXT"

[[audits.google.audits.unicode-ident]]
who = "Liza Burakova <liza@chromium.org>"
criteria = "safe-to-deploy"
delta = "1.0.15 -> 1.0.16"
aggregated-from = "https://chromium.googlesource.com/chromium/src/+/main/third_party/rust/chromium_crates_io/supply-chain/audits.toml?format=TEXT"

[[audits.google.audits.unicode-xid]]
who = "George Burgess IV <gbiv@google.com>"
criteria = "safe-to-deploy"
version = "0.2.4"
aggregated-from = "https://chromium.googlesource.com/chromiumos/third_party/rust_crates/+/refs/heads/main/cargo-vet/audits.toml?format=TEXT"

[[audits.google.audits.yoke]]
who = "Manish Goregaokar <manishearth@google.com>"
criteria = "safe-to-deploy"
version = "0.7.5"
aggregated-from = "https://chromium.googlesource.com/chromium/src/+/main/third_party/rust/chromium_crates_io/supply-chain/audits.toml?format=TEXT"

[[audits.google.audits.yoke-derive]]
who = "Manish Goregaokar <manishearth@google.com>"
criteria = "safe-to-deploy"
version = "0.7.5"
notes = "Custom derive implementing the `Yokeable` trait. Generally generates simple code that asserts covariance."
aggregated-from = "https://chromium.googlesource.com/chromium/src/+/main/third_party/rust/chromium_crates_io/supply-chain/audits.toml?format=TEXT"

[[audits.google.audits.zerofrom]]
who = "Manish Goregaokar <manishearth@google.com>"
criteria = "safe-to-deploy"
version = "0.1.5"
notes = "Contains no unsafe"
aggregated-from = "https://chromium.googlesource.com/chromium/src/+/main/third_party/rust/chromium_crates_io/supply-chain/audits.toml?format=TEXT"

[[audits.google.audits.zerofrom-derive]]
who = "Manish Goregaokar <manishearth@google.com>"
criteria = "safe-to-deploy"
version = "0.1.5"
notes = "Contains no unsafe"
aggregated-from = "https://chromium.googlesource.com/chromium/src/+/main/third_party/rust/chromium_crates_io/supply-chain/audits.toml?format=TEXT"

[audits.google-rust-crate-audits.audits]

[[audits.isrg.audits.block-buffer]]
who = "David Cook <dcook@divviup.org>"
criteria = "safe-to-deploy"
version = "0.9.0"

[[audits.isrg.audits.crunchy]]
who = "David Cook <dcook@divviup.org>"
criteria = "safe-to-deploy"
version = "0.2.2"

[[audits.isrg.audits.fiat-crypto]]
who = "David Cook <dcook@divviup.org>"
criteria = "safe-to-deploy"
version = "0.1.17"
notes = """
This crate does not contain any unsafe code, and does not use any items from
the standard library or other crates, aside from operations backed by
`std::ops`. All paths with array indexing use integer literals for indexes, so
there are no panics due to indexes out of bounds (as rustc would catch an
out-of-bounds literal index). I did not check whether arithmetic overflows
could cause a panic, and I am relying on the Coq code having satisfied the
necessary preconditions to ensure panics due to overflows are unreachable.
"""

[[audits.isrg.audits.fiat-crypto]]
who = "Brandon Pitman <bran@bran.land>"
criteria = "safe-to-deploy"
delta = "0.1.17 -> 0.1.18"

[[audits.isrg.audits.fiat-crypto]]
who = "David Cook <dcook@divviup.org>"
criteria = "safe-to-deploy"
delta = "0.1.18 -> 0.1.19"
notes = """
This release renames many items and adds a new module. The code in the new
module is entirely composed of arithmetic and array accesses.
"""

[[audits.isrg.audits.fiat-crypto]]
who = "David Cook <dcook@divviup.org>"
criteria = "safe-to-deploy"
delta = "0.1.19 -> 0.1.20"

[[audits.isrg.audits.fiat-crypto]]
who = "David Cook <dcook@divviup.org>"
criteria = "safe-to-deploy"
delta = "0.1.20 -> 0.2.0"

[[audits.isrg.audits.fiat-crypto]]
who = "Brandon Pitman <bran@bran.land>"
criteria = "safe-to-deploy"
delta = "0.2.0 -> 0.2.1"

[[audits.isrg.audits.fiat-crypto]]
who = "Tim Geoghegan <timg@divviup.org>"
criteria = "safe-to-deploy"
delta = "0.2.1 -> 0.2.2"
notes = "No changes to `unsafe` code, or any functional changes that I can detect at all."

[[audits.isrg.audits.fiat-crypto]]
who = "Brandon Pitman <bran@bran.land>"
criteria = "safe-to-deploy"
delta = "0.2.2 -> 0.2.4"

[[audits.isrg.audits.fiat-crypto]]
who = "David Cook <dcook@divviup.org>"
criteria = "safe-to-deploy"
delta = "0.2.4 -> 0.2.5"

[[audits.isrg.audits.fiat-crypto]]
who = "Brandon Pitman <bran@bran.land>"
criteria = "safe-to-deploy"
delta = "0.2.5 -> 0.2.6"

[[audits.isrg.audits.fiat-crypto]]
who = "Brandon Pitman <bran@bran.land>"
criteria = "safe-to-deploy"
delta = "0.2.6 -> 0.2.7"

[[audits.isrg.audits.fiat-crypto]]
who = "David Cook <dcook@divviup.org>"
criteria = "safe-to-deploy"
delta = "0.2.7 -> 0.2.8"

[[audits.isrg.audits.fiat-crypto]]
who = "Tim Geoghegan <timg@divviup.org>"
criteria = "safe-to-deploy"
delta = "0.2.8 -> 0.2.9"
notes = "No changes to Rust code between 0.2.8 and 0.2.9"

[[audits.isrg.audits.hmac]]
who = "David Cook <dcook@divviup.org>"
criteria = "safe-to-deploy"
version = "0.12.1"

[[audits.isrg.audits.opaque-debug]]
who = "David Cook <dcook@divviup.org>"
criteria = "safe-to-deploy"
version = "0.3.0"

[[audits.isrg.audits.rand_chacha]]
who = "David Cook <dcook@divviup.org>"
criteria = "safe-to-deploy"
delta = "0.3.1 -> 0.9.0"

[[audits.isrg.audits.rand_core]]
who = "David Cook <dcook@divviup.org>"
criteria = "safe-to-deploy"
delta = "0.6.4 -> 0.9.3"

[[audits.isrg.audits.sha2]]
who = "David Cook <dcook@divviup.org>"
criteria = "safe-to-deploy"
version = "0.10.2"

[[audits.isrg.audits.subtle]]
who = "David Cook <dcook@divviup.org>"
criteria = "safe-to-deploy"
delta = "2.5.0 -> 2.6.1"

[[audits.isrg.audits.thiserror]]
who = "Brandon Pitman <bran@bran.land>"
criteria = "safe-to-deploy"
delta = "1.0.40 -> 1.0.43"

[[audits.isrg.audits.thiserror-impl]]
who = "Brandon Pitman <bran@bran.land>"
criteria = "safe-to-deploy"
delta = "1.0.40 -> 1.0.43"

[[audits.isrg.audits.universal-hash]]
who = "David Cook <dcook@divviup.org>"
criteria = "safe-to-deploy"
version = "0.4.1"

[[audits.isrg.audits.universal-hash]]
who = "David Cook <dcook@divviup.org>"
criteria = "safe-to-deploy"
delta = "0.5.0 -> 0.5.1"

[[audits.isrg.audits.untrusted]]
who = "David Cook <dcook@divviup.org>"
criteria = "safe-to-deploy"
version = "0.7.1"

[[audits.mozilla.wildcard-audits.cexpr]]
who = "Emilio Cobos Álvarez <emilio@crisal.io>"
criteria = "safe-to-deploy"
user-id = 3788 # Emilio Cobos Álvarez (emilio)
start = "2021-06-21"
end = "2024-04-21"
notes = "No unsafe code, rather straight-forward parser."
aggregated-from = "https://hg.mozilla.org/mozilla-central/raw-file/tip/supply-chain/audits.toml"

[[audits.mozilla.wildcard-audits.unicode-width]]
who = "Manish Goregaokar <manishsmail@gmail.com>"
criteria = "safe-to-deploy"
user-id = 1139 # Manish Goregaokar (Manishearth)
start = "2019-12-05"
end = "2026-02-01"
notes = "All code written or reviewed by Manish"
aggregated-from = "https://hg.mozilla.org/mozilla-central/raw-file/tip/supply-chain/audits.toml"

[[audits.mozilla.audits.anyhow]]
who = "Mike Hommey <mh+mozilla@glandium.org>"
criteria = "safe-to-deploy"
delta = "1.0.57 -> 1.0.61"
aggregated-from = "https://hg.mozilla.org/mozilla-central/raw-file/tip/supply-chain/audits.toml"

[[audits.mozilla.audits.anyhow]]
who = "Bobby Holley <bobbyholley@gmail.com>"
criteria = "safe-to-deploy"
delta = "1.0.58 -> 1.0.57"
notes = "No functional differences, just CI config and docs."
aggregated-from = "https://hg.mozilla.org/mozilla-central/raw-file/tip/supply-chain/audits.toml"

[[audits.mozilla.audits.anyhow]]
who = "Mike Hommey <mh+mozilla@glandium.org>"
criteria = "safe-to-deploy"
delta = "1.0.61 -> 1.0.62"
aggregated-from = "https://hg.mozilla.org/mozilla-central/raw-file/tip/supply-chain/audits.toml"

[[audits.mozilla.audits.anyhow]]
who = "Mike Hommey <mh+mozilla@glandium.org>"
criteria = "safe-to-deploy"
delta = "1.0.62 -> 1.0.68"
aggregated-from = "https://hg.mozilla.org/mozilla-central/raw-file/tip/supply-chain/audits.toml"

[[audits.mozilla.audits.anyhow]]
who = "Mike Hommey <mh+mozilla@glandium.org>"
criteria = "safe-to-deploy"
delta = "1.0.68 -> 1.0.69"
aggregated-from = "https://hg.mozilla.org/mozilla-central/raw-file/tip/supply-chain/audits.toml"

[[audits.mozilla.audits.anyhow]]
who = "Jan-Erik Rediger <jrediger@mozilla.com>"
criteria = "safe-to-deploy"
delta = "1.0.71 -> 1.0.95"
aggregated-from = "https://raw.githubusercontent.com/mozilla/glean/main/supply-chain/audits.toml"

[[audits.mozilla.audits.bitflags]]
who = "Alex Franchuk <afranchuk@mozilla.com>"
criteria = "safe-to-deploy"
delta = "1.3.2 -> 2.0.2"
notes = "Removal of some unsafe code/methods. No changes to externals, just some refactoring (mostly internal)."
aggregated-from = "https://hg.mozilla.org/mozilla-central/raw-file/tip/supply-chain/audits.toml"

[[audits.mozilla.audits.bitflags]]
who = "Nicolas Silva <nical@fastmail.com>"
criteria = "safe-to-deploy"
delta = "2.0.2 -> 2.1.0"
aggregated-from = "https://hg.mozilla.org/mozilla-central/raw-file/tip/supply-chain/audits.toml"

[[audits.mozilla.audits.bitflags]]
who = "Teodor Tanasoaia <ttanasoaia@mozilla.com>"
criteria = "safe-to-deploy"
delta = "2.2.1 -> 2.3.2"
aggregated-from = "https://hg.mozilla.org/mozilla-central/raw-file/tip/supply-chain/audits.toml"

[[audits.mozilla.audits.bitflags]]
who = "Mike Hommey <mh+mozilla@glandium.org>"
criteria = "safe-to-deploy"
delta = "2.3.3 -> 2.4.0"
aggregated-from = "https://hg.mozilla.org/mozilla-central/raw-file/tip/supply-chain/audits.toml"

[[audits.mozilla.audits.bitflags]]
who = "Jan-Erik Rediger <jrediger@mozilla.com>"
criteria = "safe-to-deploy"
delta = "2.4.0 -> 2.4.1"
notes = "Only allowing new clippy lints"
aggregated-from = "https://raw.githubusercontent.com/mozilla/glean/main/supply-chain/audits.toml"

[[audits.mozilla.audits.block-buffer]]
who = "Mike Hommey <mh+mozilla@glandium.org>"
criteria = "safe-to-deploy"
delta = "0.10.2 -> 0.10.3"
aggregated-from = "https://hg.mozilla.org/mozilla-central/raw-file/tip/supply-chain/audits.toml"

[[audits.mozilla.audits.crossbeam-channel]]
who = "Jan-Erik Rediger <jrediger@mozilla.com>"
criteria = "safe-to-deploy"
delta = "0.5.8 -> 0.5.11"
aggregated-from = "https://raw.githubusercontent.com/mozilla/glean/main/supply-chain/audits.toml"

[[audits.mozilla.audits.crossbeam-channel]]
who = "Jan-Erik Rediger <jrediger@mozilla.com>"
criteria = "safe-to-deploy"
delta = "0.5.11 -> 0.5.12"
notes = "Minimal change fixing a memory leak."
aggregated-from = "https://raw.githubusercontent.com/mozilla/glean/main/supply-chain/audits.toml"

[[audits.mozilla.audits.crossbeam-channel]]
who = "Glenn Watson <git@intuitionlibrary.com>"
criteria = "safe-to-deploy"
delta = "0.5.12 -> 0.5.13"
aggregated-from = "https://hg.mozilla.org/mozilla-central/raw-file/tip/supply-chain/audits.toml"

[[audits.mozilla.audits.crossbeam-channel]]
who = "Jan-Erik Rediger <jrediger@mozilla.com>"
criteria = "safe-to-deploy"
delta = "0.5.13 -> 0.5.14"
aggregated-from = "https://raw.githubusercontent.com/mozilla/glean/main/supply-chain/audits.toml"

[[audits.mozilla.audits.crossbeam-channel]]
who = "Jan-Erik Rediger <jrediger@mozilla.com>"
criteria = "safe-to-deploy"
delta = "0.5.14 -> 0.5.15"
notes = "Fixes a regression from an earlier version which could lead to a double free"
aggregated-from = "https://raw.githubusercontent.com/mozilla/glean/main/supply-chain/audits.toml"

[[audits.mozilla.audits.crossbeam-epoch]]
who = "Mike Hommey <mh+mozilla@glandium.org>"
criteria = "safe-to-deploy"
delta = "0.9.8 -> 0.9.10"
aggregated-from = "https://hg.mozilla.org/mozilla-central/raw-file/tip/supply-chain/audits.toml"

[[audits.mozilla.audits.crossbeam-epoch]]
who = "Mike Hommey <mh+mozilla@glandium.org>"
criteria = "safe-to-deploy"
delta = "0.9.10 -> 0.9.13"
aggregated-from = "https://hg.mozilla.org/mozilla-central/raw-file/tip/supply-chain/audits.toml"

[[audits.mozilla.audits.crossbeam-epoch]]
who = "Mike Hommey <mh+mozilla@glandium.org>"
criteria = "safe-to-deploy"
delta = "0.9.13 -> 0.9.14"
aggregated-from = "https://hg.mozilla.org/mozilla-central/raw-file/tip/supply-chain/audits.toml"

[[audits.mozilla.audits.crossbeam-utils]]
who = "Mike Hommey <mh+mozilla@glandium.org>"
criteria = "safe-to-deploy"
delta = "0.8.8 -> 0.8.11"
aggregated-from = "https://hg.mozilla.org/mozilla-central/raw-file/tip/supply-chain/audits.toml"

[[audits.mozilla.audits.crossbeam-utils]]
who = "Mike Hommey <mh+mozilla@glandium.org>"
criteria = "safe-to-deploy"
delta = "0.8.11 -> 0.8.14"
aggregated-from = "https://hg.mozilla.org/mozilla-central/raw-file/tip/supply-chain/audits.toml"

[[audits.mozilla.audits.crossbeam-utils]]
who = "Jan-Erik Rediger <jrediger@mozilla.com>"
criteria = "safe-to-deploy"
delta = "0.8.14 -> 0.8.19"
aggregated-from = "https://raw.githubusercontent.com/mozilla/glean/main/supply-chain/audits.toml"

[[audits.mozilla.audits.crossbeam-utils]]
who = "Alex Franchuk <afranchuk@mozilla.com>"
criteria = "safe-to-deploy"
delta = "0.8.19 -> 0.8.20"
notes = "Minor changes."
aggregated-from = "https://hg.mozilla.org/mozilla-central/raw-file/tip/supply-chain/audits.toml"

[[audits.mozilla.audits.crypto-common]]
who = "Mike Hommey <mh+mozilla@glandium.org>"
criteria = "safe-to-deploy"
delta = "0.1.3 -> 0.1.6"
aggregated-from = "https://hg.mozilla.org/mozilla-central/raw-file/tip/supply-chain/audits.toml"

[[audits.mozilla.audits.errno]]
who = "Mike Hommey <mh+mozilla@glandium.org>"
criteria = "safe-to-deploy"
delta = "0.3.1 -> 0.3.3"
aggregated-from = "https://hg.mozilla.org/mozilla-central/raw-file/tip/supply-chain/audits.toml"

[[audits.mozilla.audits.fastrand]]
who = "Mike Hommey <mh+mozilla@glandium.org>"
criteria = "safe-to-deploy"
delta = "1.9.0 -> 2.0.0"
aggregated-from = "https://hg.mozilla.org/mozilla-central/raw-file/tip/supply-chain/audits.toml"

[[audits.mozilla.audits.fastrand]]
who = "Mike Hommey <mh+mozilla@glandium.org>"
criteria = "safe-to-deploy"
delta = "2.0.1 -> 2.1.0"
aggregated-from = "https://hg.mozilla.org/mozilla-central/raw-file/tip/supply-chain/audits.toml"

[[audits.mozilla.audits.fastrand]]
who = "Chris Martin <cmartin@mozilla.com>"
criteria = "safe-to-deploy"
delta = "2.1.0 -> 2.1.1"
notes = "Fairly trivial changes, no chance of security regression."
aggregated-from = "https://hg.mozilla.org/mozilla-central/raw-file/tip/supply-chain/audits.toml"

[[audits.mozilla.audits.fnv]]
who = "Bobby Holley <bobbyholley@gmail.com>"
criteria = "safe-to-deploy"
version = "1.0.7"
notes = "Simple hasher implementation with no unsafe code."
aggregated-from = "https://hg.mozilla.org/mozilla-central/raw-file/tip/supply-chain/audits.toml"

[[audits.mozilla.audits.futures-core]]
who = "Mike Hommey <mh+mozilla@glandium.org>"
criteria = "safe-to-deploy"
delta = "0.3.27 -> 0.3.28"
aggregated-from = "https://hg.mozilla.org/mozilla-central/raw-file/tip/supply-chain/audits.toml"

[[audits.mozilla.audits.futures-sink]]
who = "Mike Hommey <mh+mozilla@glandium.org>"
criteria = "safe-to-deploy"
delta = "0.3.27 -> 0.3.28"
aggregated-from = "https://hg.mozilla.org/mozilla-central/raw-file/tip/supply-chain/audits.toml"

[[audits.mozilla.audits.gimli]]
who = "Alex Franchuk <afranchuk@mozilla.com>"
criteria = "safe-to-deploy"
version = "0.30.0"
notes = """
Unsafe code blocks are sound. Minimal dependencies used. No use of
side-effectful std functions.
"""
aggregated-from = "https://hg.mozilla.org/mozilla-central/raw-file/tip/supply-chain/audits.toml"

[[audits.mozilla.audits.gimli]]
who = "Chris Martin <cmartin@mozilla.com>"
criteria = "safe-to-deploy"
delta = "0.30.0 -> 0.29.0"
notes = "No unsafe code, mostly algorithms and parsing. Very unlikely to cause security issues."
aggregated-from = "https://hg.mozilla.org/mozilla-central/raw-file/tip/supply-chain/audits.toml"

[[audits.mozilla.audits.itertools]]
who = "Mike Hommey <mh+mozilla@glandium.org>"
criteria = "safe-to-deploy"
delta = "0.10.3 -> 0.10.5"
aggregated-from = "https://hg.mozilla.org/mozilla-central/raw-file/tip/supply-chain/audits.toml"

[[audits.mozilla.audits.libloading]]
who = "Mike Hommey <mh+mozilla@glandium.org>"
criteria = "safe-to-deploy"
delta = "0.7.3 -> 0.7.4"
aggregated-from = "https://hg.mozilla.org/mozilla-central/raw-file/tip/supply-chain/audits.toml"

[[audits.mozilla.audits.libloading]]
who = "Erich Gubler <erichdongubler@gmail.com>"
criteria = "safe-to-deploy"
delta = "0.7.4 -> 0.8.3"
aggregated-from = "https://hg.mozilla.org/mozilla-central/raw-file/tip/supply-chain/audits.toml"

[[audits.mozilla.audits.libloading]]
who = "Erich Gubler <erichdongubler@gmail.com>"
criteria = "safe-to-deploy"
delta = "0.8.3 -> 0.8.6"
aggregated-from = "https://hg.mozilla.org/mozilla-central/raw-file/tip/supply-chain/audits.toml"

[[audits.mozilla.audits.once_cell]]
who = "Erich Gubler <erichdongubler@gmail.com>"
criteria = "safe-to-deploy"
delta = "1.20.2 -> 1.20.3"
aggregated-from = "https://hg.mozilla.org/mozilla-central/raw-file/tip/supply-chain/audits.toml"

[[audits.mozilla.audits.percent-encoding]]
who = "Valentin Gosu <valentin.gosu@gmail.com>"
criteria = "safe-to-deploy"
delta = "2.2.0 -> 2.3.0"
aggregated-from = "https://hg.mozilla.org/mozilla-central/raw-file/tip/supply-chain/audits.toml"

[[audits.mozilla.audits.percent-encoding]]
who = "Valentin Gosu <valentin.gosu@gmail.com>"
criteria = "safe-to-deploy"
delta = "2.3.0 -> 2.3.1"
aggregated-from = "https://hg.mozilla.org/mozilla-central/raw-file/tip/supply-chain/audits.toml"

[[audits.mozilla.audits.rmp]]
who = "Ben Dean-Kawamura <bdk@mozilla.com>"
criteria = "safe-to-deploy"
version = "0.8.14"
notes = """
Very popular crate. 1 instance of unsafe code, which is used to adjust a slice to work around
lifetime issues. No network or file access.
"""
aggregated-from = "https://hg.mozilla.org/mozilla-central/raw-file/tip/supply-chain/audits.toml"

[[audits.mozilla.audits.rmp-serde]]
who = "Ben Dean-Kawamura <bdk@mozilla.com>"
criteria = "safe-to-deploy"
version = "1.3.0"
notes = "Very popular crate. No unsafe code, network or file access."
aggregated-from = "https://hg.mozilla.org/mozilla-central/raw-file/tip/supply-chain/audits.toml"

[[audits.mozilla.audits.rustc-hash]]
who = "Bobby Holley <bobbyholley@gmail.com>"
criteria = "safe-to-deploy"
version = "1.1.0"
notes = "Straightforward crate with no unsafe code, does what it says on the tin."
aggregated-from = "https://hg.mozilla.org/mozilla-central/raw-file/tip/supply-chain/audits.toml"

[[audits.mozilla.audits.semver]]
who = "Jan-Erik Rediger <jrediger@mozilla.com>"
criteria = "safe-to-deploy"
delta = "1.0.17 -> 1.0.25"
aggregated-from = "https://raw.githubusercontent.com/mozilla/glean/main/supply-chain/audits.toml"

[[audits.mozilla.audits.sha2]]
who = "Mike Hommey <mh+mozilla@glandium.org>"
criteria = "safe-to-deploy"
delta = "0.10.2 -> 0.10.6"
aggregated-from = "https://hg.mozilla.org/mozilla-central/raw-file/tip/supply-chain/audits.toml"

[[audits.mozilla.audits.sha2]]
who = "Jeff Muizelaar <jmuizelaar@mozilla.com>"
criteria = "safe-to-deploy"
delta = "0.10.6 -> 0.10.8"
notes = """
The bulk of this is https://github.com/RustCrypto/hashes/pull/490 which adds aarch64 support along with another PR adding longson.
I didn't check the implementation thoroughly but there wasn't anything obviously nefarious. 0.10.8 has been out for more than a year
which suggests no one else has found anything either.
"""
aggregated-from = "https://hg.mozilla.org/mozilla-central/raw-file/tip/supply-chain/audits.toml"

[[audits.mozilla.audits.shlex]]
who = "Max Inden <mail@max-inden.de>"
criteria = "safe-to-deploy"
delta = "1.1.0 -> 1.3.0"
aggregated-from = "https://hg.mozilla.org/mozilla-central/raw-file/tip/supply-chain/audits.toml"

[[audits.mozilla.audits.strsim]]
who = "Ben Dean-Kawamura <bdk@mozilla.com>"
criteria = "safe-to-deploy"
delta = "0.10.0 -> 0.11.1"
aggregated-from = "https://hg.mozilla.org/mozilla-central/raw-file/tip/supply-chain/audits.toml"

[[audits.mozilla.audits.strum]]
who = "Teodor Tanasoaia <ttanasoaia@mozilla.com>"
criteria = "safe-to-deploy"
delta = "0.25.0 -> 0.26.3"
aggregated-from = "https://hg.mozilla.org/mozilla-central/raw-file/tip/supply-chain/audits.toml"

[[audits.mozilla.audits.strum_macros]]
who = "Teodor Tanasoaia <ttanasoaia@mozilla.com>"
criteria = "safe-to-deploy"
delta = "0.25.3 -> 0.26.4"
aggregated-from = "https://hg.mozilla.org/mozilla-central/raw-file/tip/supply-chain/audits.toml"

[[audits.mozilla.audits.subtle]]
who = "Simon Friedberger <simon@mozilla.com>"
criteria = "safe-to-deploy"
version = "2.5.0"
notes = "The goal is to provide some constant-time correctness for cryptographic implementations. The approach is reasonable, it is known to be insufficient but this is pointed out in the documentation."
aggregated-from = "https://hg.mozilla.org/mozilla-central/raw-file/tip/supply-chain/audits.toml"

[[audits.mozilla.audits.synstructure]]
who = "Nika Layzell <nika@thelayzells.com>"
criteria = "safe-to-deploy"
version = "0.12.6"
notes = """
I am the primary author of the `synstructure` crate, and its current
maintainer. The one use of `unsafe` is unnecessary, but documented and
harmless. It will be removed in the next version.
"""
aggregated-from = "https://hg.mozilla.org/mozilla-central/raw-file/tip/supply-chain/audits.toml"

[[audits.mozilla.audits.synstructure]]
who = "Mike Hommey <mh+mozilla@glandium.org>"
criteria = "safe-to-deploy"
delta = "0.12.6 -> 0.13.0"
aggregated-from = "https://hg.mozilla.org/mozilla-central/raw-file/tip/supply-chain/audits.toml"

[[audits.mozilla.audits.synstructure]]
who = "Mike Hommey <mh+mozilla@glandium.org>"
criteria = "safe-to-deploy"
delta = "0.13.0 -> 0.13.1"
aggregated-from = "https://hg.mozilla.org/mozilla-central/raw-file/tip/supply-chain/audits.toml"

[[audits.mozilla.audits.thiserror]]
who = "Jan-Erik Rediger <jrediger@mozilla.com>"
criteria = "safe-to-deploy"
delta = "1.0.43 -> 1.0.69"
aggregated-from = "https://raw.githubusercontent.com/mozilla/glean/main/supply-chain/audits.toml"

[[audits.mozilla.audits.thiserror-impl]]
who = "Jan-Erik Rediger <jrediger@mozilla.com>"
criteria = "safe-to-deploy"
delta = "1.0.43 -> 1.0.69"
aggregated-from = "https://raw.githubusercontent.com/mozilla/glean/main/supply-chain/audits.toml"

[[audits.mozilla.audits.tracing]]
who = "Alex Franchuk <afranchuk@mozilla.com>"
criteria = "safe-to-deploy"
version = "0.1.37"
notes = """
There's only one unsafe impl, and its purpose is to ensure correct behavior by
creating a non-Send marker type (it has nothing to do with soundness). All
dependencies make sense, and no side-effectful std functions are used.
"""
aggregated-from = "https://hg.mozilla.org/mozilla-central/raw-file/tip/supply-chain/audits.toml"

[[audits.mozilla.audits.tracing]]
who = "Mark Hammond <mhammond@skippinet.com.au>"
criteria = "safe-to-deploy"
delta = "0.1.37 -> 0.1.41"
aggregated-from = "https://hg.mozilla.org/mozilla-central/raw-file/tip/supply-chain/audits.toml"

[[audits.mozilla.audits.tracing-attributes]]
who = "Alex Franchuk <afranchuk@mozilla.com>"
criteria = "safe-to-deploy"
version = "0.1.24"
notes = "No unsafe code, macros extensively tested and produce reasonable code."
aggregated-from = "https://hg.mozilla.org/mozilla-central/raw-file/tip/supply-chain/audits.toml"

[[audits.mozilla.audits.tracing-attributes]]
who = "Mark Hammond <mhammond@skippinet.com.au>"
criteria = "safe-to-deploy"
delta = "0.1.24 -> 0.1.28"
aggregated-from = "https://hg.mozilla.org/mozilla-central/raw-file/tip/supply-chain/audits.toml"

[[audits.mozilla.audits.tracing-core]]
who = "Alex Franchuk <afranchuk@mozilla.com>"
criteria = "safe-to-deploy"
version = "0.1.30"
notes = """
Most unsafe code is in implementing non-std sync primitives. Unsafe impls are
logically correct and justified in comments, and unsafe code is sound and
justified in comments.
"""
aggregated-from = "https://hg.mozilla.org/mozilla-central/raw-file/tip/supply-chain/audits.toml"

[[audits.mozilla.audits.tracing-core]]
who = "Mark Hammond <mhammond@skippinet.com.au>"
criteria = "safe-to-deploy"
delta = "0.1.30 -> 0.1.33"
aggregated-from = "https://hg.mozilla.org/mozilla-central/raw-file/tip/supply-chain/audits.toml"

[[audits.mozilla.audits.tracing-subscriber]]
who = "Mark Hammond <mhammond@skippinet.com.au>"
criteria = "safe-to-deploy"
delta = "0.3.17 -> 0.3.19"
aggregated-from = "https://hg.mozilla.org/mozilla-central/raw-file/tip/supply-chain/audits.toml"

[[audits.mozilla.audits.unicode-xid]]
who = "Teodor Tanasoaia <ttanasoaia@mozilla.com>"
criteria = "safe-to-deploy"
delta = "0.2.4 -> 0.2.5"
aggregated-from = "https://hg.mozilla.org/mozilla-central/raw-file/tip/supply-chain/audits.toml"

[[audits.mozilla.audits.unicode-xid]]
who = "Jim Blandy <jimb@red-bean.com>"
criteria = "safe-to-deploy"
delta = "0.2.5 -> 0.2.6"
aggregated-from = "https://hg.mozilla.org/mozilla-central/raw-file/tip/supply-chain/audits.toml"

[[audits.mozilla.audits.zeroize]]
who = "Benjamin Beurdouche <beurdouche@mozilla.com>"
criteria = "safe-to-deploy"
version = "1.8.1"
notes = """
This code DOES contain unsafe code required to internally call volatiles
for deleting data. This is expected and documented behavior.
"""
aggregated-from = "https://hg.mozilla.org/mozilla-central/raw-file/tip/supply-chain/audits.toml"

[[audits.mozilla.audits.zeroize_derive]]
who = "Benjamin Beurdouche <beurdouche@mozilla.com>"
criteria = "safe-to-deploy"
version = "1.4.2"
aggregated-from = "https://hg.mozilla.org/mozilla-central/raw-file/tip/supply-chain/audits.toml"

[[audits.zcash.audits.anyhow]]
who = "Jack Grigg <jack@electriccoin.co>"
criteria = "safe-to-deploy"
delta = "1.0.95 -> 1.0.97"
aggregated-from = "https://raw.githubusercontent.com/zcash/wallet/main/supply-chain/audits.toml"

[[audits.zcash.audits.block-buffer]]
who = "Jack Grigg <jack@electriccoin.co>"
criteria = "safe-to-deploy"
delta = "0.10.3 -> 0.10.4"
notes = "Adds panics to prevent a block size of zero from causing unsoundness."
aggregated-from = "https://raw.githubusercontent.com/zcash/zcash/master/qa/supply-chain/audits.toml"

[[audits.zcash.audits.crossbeam-epoch]]
who = "Jack Grigg <jack@electriccoin.co>"
criteria = "safe-to-deploy"
delta = "0.9.14 -> 0.9.15"
notes = "Bumps memoffset to 0.9, and unmarks some ARMv7r and Sony Vita targets as not having 64-bit atomics."
aggregated-from = "https://raw.githubusercontent.com/zcash/zcash/master/qa/supply-chain/audits.toml"

[[audits.zcash.audits.crossbeam-utils]]
who = "Jack Grigg <jack@electriccoin.co>"
criteria = "safe-to-deploy"
delta = "0.8.20 -> 0.8.21"
aggregated-from = "https://raw.githubusercontent.com/zcash/zcash/master/qa/supply-chain/audits.toml"

[[audits.zcash.audits.errno]]
who = "Jack Grigg <jack@electriccoin.co>"
criteria = "safe-to-deploy"
delta = "0.3.3 -> 0.3.8"
aggregated-from = "https://raw.githubusercontent.com/zcash/zcash/master/qa/supply-chain/audits.toml"

[[audits.zcash.audits.errno]]
who = "Daira-Emma Hopwood <daira@jacaranda.org>"
criteria = "safe-to-deploy"
delta = "0.3.8 -> 0.3.9"
aggregated-from = "https://raw.githubusercontent.com/zcash/librustzcash/main/supply-chain/audits.toml"

[[audits.zcash.audits.http]]
who = "Jack Grigg <jack@electriccoin.co>"
criteria = "safe-to-deploy"
delta = "1.2.0 -> 1.3.1"
notes = """
No direct changes to `unsafe` code, but a `ByteStr::from_utf8_unchecked` call is
wrapped in additional safety checks (now calling `std::from_utf8` in some cases).
"""
aggregated-from = "https://raw.githubusercontent.com/zcash/wallet/main/supply-chain/audits.toml"

[[audits.zcash.audits.http-body]]
who = "Jack Grigg <jack@electriccoin.co>"
criteria = "safe-to-deploy"
delta = "1.0.0 -> 1.0.1"
aggregated-from = "https://raw.githubusercontent.com/zcash/librustzcash/main/supply-chain/audits.toml"

[[audits.zcash.audits.ipnet]]
who = "Jack Grigg <jack@z.cash>"
criteria = "safe-to-deploy"
delta = "2.5.0 -> 2.7.1"
aggregated-from = "https://raw.githubusercontent.com/zcash/zcash/master/qa/supply-chain/audits.toml"

[[audits.zcash.audits.ipnet]]
who = "Sean Bowe <ewillbefull@gmail.com>"
criteria = "safe-to-deploy"
delta = "2.7.1 -> 2.7.2"
aggregated-from = "https://raw.githubusercontent.com/zcash/zcash/master/qa/supply-chain/audits.toml"

[[audits.zcash.audits.ipnet]]
who = "Jack Grigg <thestr4d@gmail.com>"
criteria = "safe-to-deploy"
delta = "2.7.2 -> 2.8.0"
aggregated-from = "https://raw.githubusercontent.com/zcash/zcash/master/qa/supply-chain/audits.toml"

[[audits.zcash.audits.ipnet]]
who = "Jack Grigg <jack@electriccoin.co>"
criteria = "safe-to-deploy"
delta = "2.8.0 -> 2.9.0"
aggregated-from = "https://raw.githubusercontent.com/zcash/zcash/master/qa/supply-chain/audits.toml"

[[audits.zcash.audits.ipnet]]
who = "Jack Grigg <jack@electriccoin.co>"
criteria = "safe-to-deploy"
delta = "2.9.0 -> 2.10.0"
aggregated-from = "https://raw.githubusercontent.com/zcash/zcash/master/qa/supply-chain/audits.toml"

[[audits.zcash.audits.ipnet]]
who = "Jack Grigg <jack@electriccoin.co>"
criteria = "safe-to-deploy"
delta = "2.10.0 -> 2.10.1"
aggregated-from = "https://raw.githubusercontent.com/zcash/zcash/master/qa/supply-chain/audits.toml"

[[audits.zcash.audits.ipnet]]
who = "Jack Grigg <jack@electriccoin.co>"
criteria = "safe-to-deploy"
delta = "2.10.1 -> 2.11.0"
notes = """
Introduces an implicit MSRV of 1.81 for no-std usage, but does not declare it as
std usage continues to work with earlier Rust versions.
"""
aggregated-from = "https://raw.githubusercontent.com/zcash/zcash/master/qa/supply-chain/audits.toml"

[[audits.zcash.audits.opaque-debug]]
who = "Daira-Emma Hopwood <daira@jacaranda.org>"
criteria = "safe-to-deploy"
delta = "0.3.0 -> 0.3.1"
aggregated-from = "https://raw.githubusercontent.com/zcash/zcash/master/qa/supply-chain/audits.toml"

[[audits.zcash.audits.parking_lot]]
who = "Daira-Emma Hopwood <daira@jacaranda.org>"
criteria = "safe-to-run"
delta = "0.12.1 -> 0.12.2"
aggregated-from = "https://raw.githubusercontent.com/zcash/librustzcash/main/supply-chain/audits.toml"

[[audits.zcash.audits.parking_lot]]
who = "Jack Grigg <jack@electriccoin.co>"
criteria = "safe-to-deploy"
delta = "0.12.2 -> 0.12.3"
aggregated-from = "https://raw.githubusercontent.com/zcash/librustzcash/main/supply-chain/audits.toml"

[[audits.zcash.audits.prost]]
who = "Jack Grigg <jack@electriccoin.co>"
criteria = "safe-to-deploy"
delta = "0.13.1 -> 0.13.4"
notes = """
- The new `unsafe` block in `encoded_len_varint` has correct safety documentation.
- The other changes to `unsafe` code are a move of existing `unsafe` code.
"""
aggregated-from = "https://raw.githubusercontent.com/zcash/librustzcash/main/supply-chain/audits.toml"

[[audits.zcash.audits.prost]]
who = "Jack Grigg <jack@electriccoin.co>"
criteria = "safe-to-deploy"
delta = "0.13.4 -> 0.13.5"
aggregated-from = "https://raw.githubusercontent.com/zcash/wallet/main/supply-chain/audits.toml"

[[audits.zcash.audits.prost-derive]]
who = "Jack Grigg <jack@electriccoin.co>"
criteria = "safe-to-deploy"
delta = "0.13.1 -> 0.13.4"
aggregated-from = "https://raw.githubusercontent.com/zcash/librustzcash/main/supply-chain/audits.toml"

[[audits.zcash.audits.prost-derive]]
who = "Jack Grigg <jack@electriccoin.co>"
criteria = "safe-to-deploy"
delta = "0.13.4 -> 0.13.5"
aggregated-from = "https://raw.githubusercontent.com/zcash/wallet/main/supply-chain/audits.toml"

[[audits.zcash.audits.prost-types]]
who = "Jack Grigg <jack@electriccoin.co>"
criteria = "safe-to-deploy"
delta = "0.13.1 -> 0.13.4"
aggregated-from = "https://raw.githubusercontent.com/zcash/librustzcash/main/supply-chain/audits.toml"

[[audits.zcash.audits.prost-types]]
who = "Jack Grigg <jack@electriccoin.co>"
criteria = "safe-to-deploy"
delta = "0.13.4 -> 0.13.5"
aggregated-from = "https://raw.githubusercontent.com/zcash/wallet/main/supply-chain/audits.toml"

[[audits.zcash.audits.rand_xorshift]]
who = "Sean Bowe <ewillbefull@gmail.com>"
criteria = "safe-to-deploy"
version = "0.3.0"
aggregated-from = "https://raw.githubusercontent.com/zcash/zcash/master/qa/supply-chain/audits.toml"

[[audits.zcash.audits.rustc_version]]
who = "Jack Grigg <jack@electriccoin.co>"
criteria = "safe-to-deploy"
version = "0.4.0"
notes = """
Most of the crate is code to parse and validate the output of `rustc -vV`. The caller can
choose which `rustc` to use, or can use `rustc_version::{version, version_meta}` which will
try `$RUSTC` followed by `rustc`.

If an adversary can arbitrarily set the `$RUSTC` environment variable then this crate will
execute arbitrary code. But when this crate is used within a build script, `$RUSTC` should
be set correctly by `cargo`.
"""
aggregated-from = "https://raw.githubusercontent.com/zcash/zcash/master/qa/supply-chain/audits.toml"

[[audits.zcash.audits.rustc_version]]
who = "Jack Grigg <jack@electriccoin.co>"
criteria = "safe-to-deploy"
delta = "0.4.0 -> 0.4.1"
notes = "Changes to `Command` usage are to add support for `RUSTC_WRAPPER`."
aggregated-from = "https://raw.githubusercontent.com/zcash/zcash/master/qa/supply-chain/audits.toml"

[[audits.zcash.audits.semver]]
who = "Jack Grigg <jack@electriccoin.co>"
criteria = "safe-to-deploy"
delta = "1.0.25 -> 1.0.26"
aggregated-from = "https://raw.githubusercontent.com/zcash/wallet/main/supply-chain/audits.toml"

[[audits.zcash.audits.sharded-slab]]
who = "Jack Grigg <jack@electriccoin.co>"
criteria = "safe-to-deploy"
delta = "0.1.4 -> 0.1.7"
notes = "Only change to an `unsafe` block is to fix a clippy lint."
aggregated-from = "https://raw.githubusercontent.com/zcash/zcash/master/qa/supply-chain/audits.toml"

[[audits.zcash.audits.signature]]
who = "Daira Emma Hopwood <daira@jacaranda.org>"
criteria = "safe-to-deploy"
version = "2.1.0"
notes = """
This crate uses `#![forbid(unsafe_code)]`, has no build script, and only provides traits with some trivial default implementations.
I did not review whether implementing these APIs would present any undocumented cryptographic hazards.
"""
aggregated-from = "https://raw.githubusercontent.com/zcash/zcash/master/qa/supply-chain/audits.toml"

[[audits.zcash.audits.signature]]
who = "Jack Grigg <jack@electriccoin.co>"
criteria = "safe-to-deploy"
delta = "2.1.0 -> 2.2.0"
aggregated-from = "https://raw.githubusercontent.com/zcash/zcash/master/qa/supply-chain/audits.toml"

[[audits.zcash.audits.thread_local]]
who = "Jack Grigg <jack@z.cash>"
criteria = "safe-to-deploy"
delta = "1.1.4 -> 1.1.7"
notes = """
New `unsafe` usage:
- An extra `deallocate_bucket`, to replace a `Mutex::lock` with a `compare_exchange`.
- Setting and getting a `#[thread_local] static mut Option<Thread>` on nightly.
"""
aggregated-from = "https://raw.githubusercontent.com/zcash/zcash/master/qa/supply-chain/audits.toml"

[[audits.zcash.audits.thread_local]]
who = "Daira-Emma Hopwood <daira@jacaranda.org>"
criteria = "safe-to-deploy"
delta = "1.1.7 -> 1.1.8"
notes = """
Adds `unsafe` code that makes an assumption that `ptr::null_mut::<Entry<T>>()` is a valid representation
of an `AtomicPtr<Entry<T>>`, but this is likely a correct assumption.
"""
aggregated-from = "https://raw.githubusercontent.com/zcash/zcash/master/qa/supply-chain/audits.toml"

[[audits.zcash.audits.tower-service]]
who = "Jack Grigg <jack@electriccoin.co>"
criteria = "safe-to-deploy"
delta = "0.3.2 -> 0.3.3"
aggregated-from = "https://raw.githubusercontent.com/zcash/librustzcash/main/supply-chain/audits.toml"

[[audits.zcash.audits.try-lock]]
who = "Jack Grigg <jack@electriccoin.co>"
criteria = "safe-to-deploy"
delta = "0.2.4 -> 0.2.5"
notes = "Bumps MSRV to remove unsafe code block."
aggregated-from = "https://raw.githubusercontent.com/zcash/zcash/master/qa/supply-chain/audits.toml"

[[audits.zcash.audits.universal-hash]]
who = "Daira Hopwood <daira@jacaranda.org>"
criteria = "safe-to-deploy"
delta = "0.4.1 -> 0.5.0"
notes = "I checked correctness of to_blocks which uses unsafe code in a safe function."
aggregated-from = "https://raw.githubusercontent.com/zcash/zcash/master/qa/supply-chain/audits.toml"

[[audits.zcash.audits.want]]
who = "Jack Grigg <jack@electriccoin.co>"
criteria = "safe-to-deploy"
delta = "0.3.0 -> 0.3.1"
notes = """
Migrates to `try-lock 0.2.4` to replace some unsafe APIs that were not marked
`unsafe` (but that were being used safely).
"""
aggregated-from = "https://raw.githubusercontent.com/zcash/zcash/master/qa/supply-chain/audits.toml"

[[audits.zcash.audits.which]]
who = "Jack Grigg <jack@z.cash>"
criteria = "safe-to-deploy"
delta = "4.3.0 -> 4.4.0"
notes = "New APIs are remixes of existing code."
aggregated-from = "https://raw.githubusercontent.com/zcash/zcash/master/qa/supply-chain/audits.toml"

[[audits.zcash.audits.which]]
who = "Jack Grigg <jack@electriccoin.co>"
criteria = "safe-to-deploy"
delta = "4.4.0 -> 4.4.2"
notes = """
Crate now has `#![forbid(unsafe_code)]`, replacing its last `unsafe` block with a
dependency on the `rustix` crate.
"""
aggregated-from = "https://raw.githubusercontent.com/zcash/zcash/master/qa/supply-chain/audits.toml"<|MERGE_RESOLUTION|>--- conflicted
+++ resolved
@@ -881,8 +881,6 @@
 criteria = "safe-to-deploy"
 version = "0.3.17"
 
-<<<<<<< HEAD
-=======
 [[audits.bytecode-alliance.audits.try-lock]]
 who = "Pat Hickey <phickey@fastly.com>"
 criteria = "safe-to-deploy"
@@ -894,7 +892,6 @@
 criteria = "safe-to-deploy"
 version = "0.3.0"
 
->>>>>>> 7da531de
 [[audits.cargo-vet.audits.home]]
 who = "Nika Layzell <nika@thelayzells.com>"
 criteria = "safe-to-deploy"
