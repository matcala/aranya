
# cargo-vet config file

[cargo-vet]
version = "0.10"

[imports.actix]
url = "https://raw.githubusercontent.com/actix/supply-chain/main/audits.toml"

[imports.aranya-core]
url = "https://raw.githubusercontent.com/aranya-project/aranya-core/refs/heads/main/supply-chain/audits.toml"

[imports.bytecode-alliance]
url = "https://raw.githubusercontent.com/bytecodealliance/wasmtime/main/supply-chain/audits.toml"

[imports.cargo-vet]
url = "https://raw.githubusercontent.com/mozilla/cargo-vet/refs/heads/main/supply-chain/audits.toml"

[imports.embark]
url = "https://raw.githubusercontent.com/EmbarkStudios/rust-ecosystem/main/audits.toml"

[imports.fermyon]
url = "https://raw.githubusercontent.com/fermyon/spin/main/supply-chain/audits.toml"

[imports.google]
url = "https://raw.githubusercontent.com/google/supply-chain/main/audits.toml"

[imports.google-rust-crate-audits]
url = "https://raw.githubusercontent.com/google/rust-crate-audits/main/audits.toml"

[imports.isrg]
url = "https://raw.githubusercontent.com/divviup/libprio-rs/main/supply-chain/audits.toml"

[imports.mozilla]
url = "https://raw.githubusercontent.com/mozilla/supply-chain/main/audits.toml"

[imports.zcash]
url = "https://raw.githubusercontent.com/zcash/rust-ecosystem/main/supply-chain/audits.toml"

[policy.aranya-client]
audit-as-crates-io = false

[policy.aranya-daemon]
audit-as-crates-io = false

[policy.aranya-daemon-api]
audit-as-crates-io = false

[policy.aranya-keygen]
audit-as-crates-io = false

[policy.aranya-util]
audit-as-crates-io = false

[[exemptions.addr2line]]
version = "0.24.2"
criteria = "safe-to-deploy"

[[exemptions.aead]]
version = "0.5.2"
criteria = "safe-to-deploy"

[[exemptions.aes]]
version = "0.8.4"
criteria = "safe-to-deploy"

[[exemptions.aes-gcm]]
version = "0.10.3"
criteria = "safe-to-deploy"

[[exemptions.ahash]]
version = "0.8.12"
criteria = "safe-to-deploy"

[[exemptions.aho-corasick]]
version = "1.1.3"
criteria = "safe-to-deploy"

[[exemptions.async-trait]]
version = "0.1.83"
criteria = "safe-to-deploy"

[[exemptions.atomic-polyfill]]
version = "1.0.3"
criteria = "safe-to-deploy"

[[exemptions.atomic-waker]]
version = "1.1.2"
criteria = "safe-to-deploy"

[[exemptions.aws-lc-rs]]
version = "1.13.0"
criteria = "safe-to-deploy"

[[exemptions.aws-lc-sys]]
version = "0.28.0"
criteria = "safe-to-deploy"

[[exemptions.backtrace]]
version = "0.3.74"
criteria = "safe-to-deploy"

[[exemptions.base16ct]]
version = "0.2.0"
criteria = "safe-to-deploy"

[[exemptions.base64ct]]
version = "1.6.0"
criteria = "safe-to-deploy"

[[exemptions.bimap]]
version = "0.6.3"
criteria = "safe-to-deploy"

[[exemptions.bytes]]
version = "1.9.0"
criteria = "safe-to-deploy"

[[exemptions.ciborium]]
version = "0.2.2"
criteria = "safe-to-deploy"

[[exemptions.ciborium-io]]
version = "0.2.2"
criteria = "safe-to-deploy"

[[exemptions.ciborium-ll]]
version = "0.2.2"
criteria = "safe-to-deploy"

[[exemptions.clang-sys]]
version = "1.8.1"
criteria = "safe-to-deploy"

[[exemptions.clap]]
version = "4.5.23"
criteria = "safe-to-deploy"

[[exemptions.clap_derive]]
version = "4.5.18"
criteria = "safe-to-deploy"

[[exemptions.cobs]]
version = "0.3.0"
criteria = "safe-to-deploy"

[[exemptions.condtype]]
version = "1.3.0"
criteria = "safe-to-run"

[[exemptions.const-default]]
version = "1.0.0"
criteria = "safe-to-deploy"

[[exemptions.const-oid]]
version = "0.9.6"
criteria = "safe-to-deploy"

[[exemptions.const_format]]
version = "0.2.34"
criteria = "safe-to-deploy"

[[exemptions.const_format_proc_macros]]
version = "0.2.34"
criteria = "safe-to-deploy"

[[exemptions.core-foundation]]
version = "0.10.1"
criteria = "safe-to-deploy"

[[exemptions.cpufeatures]]
version = "0.2.16"
criteria = "safe-to-deploy"

[[exemptions.critical-section]]
version = "1.2.0"
criteria = "safe-to-deploy"

[[exemptions.crossbeam-channel]]
version = "0.5.4"
criteria = "safe-to-deploy"

[[exemptions.crossbeam-epoch]]
version = "0.9.8"
criteria = "safe-to-deploy"

[[exemptions.crossbeam-utils]]
version = "0.8.8"
criteria = "safe-to-deploy"

[[exemptions.crypto-bigint]]
version = "0.5.5"
criteria = "safe-to-deploy"

[[exemptions.ctr]]
version = "0.9.2"
criteria = "safe-to-deploy"

[[exemptions.cuckoofilter]]
version = "0.5.0"
criteria = "safe-to-deploy"

[[exemptions.curve25519-dalek]]
version = "4.1.3"
criteria = "safe-to-deploy"

[[exemptions.curve25519-dalek-derive]]
version = "0.1.1"
criteria = "safe-to-deploy"

[[exemptions.der]]
version = "0.7.9"
criteria = "safe-to-deploy"

[[exemptions.diff]]
version = "0.1.13"
criteria = "safe-to-run"

[[exemptions.digest]]
version = "0.10.7"
criteria = "safe-to-deploy"

[[exemptions.divan]]
version = "0.1.21"
criteria = "safe-to-run"

[[exemptions.divan-macros]]
version = "0.1.21"
criteria = "safe-to-run"

[[exemptions.ecdsa]]
version = "0.16.9"
criteria = "safe-to-deploy"

[[exemptions.ed25519]]
version = "2.2.3"
criteria = "safe-to-deploy"

[[exemptions.ed25519-dalek]]
version = "2.1.1"
criteria = "safe-to-deploy"

[[exemptions.educe]]
version = "0.5.11"
criteria = "safe-to-deploy"

[[exemptions.elliptic-curve]]
version = "0.13.8"
criteria = "safe-to-deploy"

[[exemptions.embedded-io]]
version = "0.6.1"
criteria = "safe-to-deploy"

[[exemptions.endian-type]]
version = "0.1.2"
criteria = "safe-to-deploy"

[[exemptions.enum-ordinalize]]
version = "4.3.0"
criteria = "safe-to-deploy"

[[exemptions.enum-ordinalize-derive]]
version = "4.3.1"
criteria = "safe-to-deploy"

[[exemptions.ff]]
version = "0.13.0"
criteria = "safe-to-deploy"

[[exemptions.fixedbitset]]
version = "0.5.7"
criteria = "safe-to-deploy"

[[exemptions.fs_extra]]
version = "1.3.0"
criteria = "safe-to-deploy"

[[exemptions.futures-lite]]
version = "2.6.0"
criteria = "safe-to-deploy"

[[exemptions.futures-task]]
version = "0.3.31"
criteria = "safe-to-deploy"

[[exemptions.futures-util]]
version = "0.3.31"
criteria = "safe-to-deploy"

[[exemptions.generic-array]]
version = "0.14.7"
criteria = "safe-to-deploy"

[[exemptions.generic-array]]
version = "1.1.1"
criteria = "safe-to-deploy"

[[exemptions.getrandom]]
version = "0.1.16"
criteria = "safe-to-deploy"

[[exemptions.getrandom]]
version = "0.2.15"
criteria = "safe-to-deploy"

[[exemptions.ghash]]
version = "0.5.1"
criteria = "safe-to-deploy"

[[exemptions.gloo-timers]]
version = "0.3.0"
criteria = "safe-to-deploy"

[[exemptions.group]]
version = "0.13.0"
criteria = "safe-to-deploy"

[[exemptions.h2]]
version = "0.4.11"
criteria = "safe-to-deploy"

[[exemptions.half]]
version = "2.4.1"
criteria = "safe-to-deploy"

[[exemptions.hash32]]
version = "0.2.1"
criteria = "safe-to-deploy"

[[exemptions.hash_hasher]]
version = "2.0.4"
criteria = "safe-to-deploy"

[[exemptions.hashbrown]]
version = "0.15.2"
criteria = "safe-to-deploy"

[[exemptions.heapless]]
version = "0.7.17"
criteria = "safe-to-deploy"

[[exemptions.hkdf]]
version = "0.12.4"
criteria = "safe-to-deploy"

[[exemptions.http]]
version = "1.2.0"
criteria = "safe-to-deploy"

[[exemptions.http-body-util]]
version = "0.1.3"
criteria = "safe-to-deploy"

[[exemptions.httparse]]
version = "1.10.1"
criteria = "safe-to-deploy"

[[exemptions.humantime]]
version = "2.1.0"
criteria = "safe-to-deploy"

[[exemptions.hyper]]
version = "1.6.0"
criteria = "safe-to-deploy"

[[exemptions.hyper-rustls]]
version = "0.27.7"
criteria = "safe-to-deploy"

[[exemptions.hyper-util]]
version = "0.1.16"
criteria = "safe-to-deploy"

[[exemptions.ipnet]]
version = "2.5.0"
criteria = "safe-to-deploy"

[[exemptions.itertools]]
version = "0.10.3"
criteria = "safe-to-deploy"

[[exemptions.js-sys]]
version = "0.3.76"
criteria = "safe-to-deploy"

[[exemptions.lazycell]]
version = "1.3.0"
criteria = "safe-to-deploy"

[[exemptions.libc]]
version = "0.2.174"
criteria = "safe-to-deploy"

[[exemptions.libloading]]
version = "0.7.3"
criteria = "safe-to-deploy"

[[exemptions.libm]]
version = "0.2.11"
criteria = "safe-to-deploy"

[[exemptions.linux-raw-sys]]
version = "0.4.14"
criteria = "safe-to-deploy"

[[exemptions.lock_api]]
version = "0.4.12"
criteria = "safe-to-deploy"

[[exemptions.markdown]]
version = "1.0.0-alpha.17"
criteria = "safe-to-deploy"

[[exemptions.memchr]]
version = "2.7.4"
criteria = "safe-to-deploy"

[[exemptions.memoffset]]
version = "0.9.1"
criteria = "safe-to-deploy"

[[exemptions.metrics]]
version = "0.24.2"
criteria = "safe-to-deploy"

[[exemptions.metrics-exporter-dogstatsd]]
version = "0.9.6"
criteria = "safe-to-deploy"

[[exemptions.metrics-exporter-prometheus]]
version = "0.17.2"
criteria = "safe-to-deploy"

[[exemptions.metrics-exporter-tcp]]
version = "0.11.1"
criteria = "safe-to-deploy"

[[exemptions.metrics-util]]
version = "0.20.0"
criteria = "safe-to-deploy"

[[exemptions.minimal-lexical]]
version = "0.2.1"
criteria = "safe-to-deploy"

[[exemptions.mio]]
version = "1.0.3"
criteria = "safe-to-deploy"

[[exemptions.multimap]]
version = "0.10.1"
criteria = "safe-to-deploy"

[[exemptions.nibble_vec]]
version = "0.1.0"
criteria = "safe-to-deploy"

[[exemptions.ntapi]]
version = "0.4.1"
criteria = "safe-to-deploy"

[[exemptions.objc2-core-foundation]]
version = "0.3.1"
criteria = "safe-to-deploy"

[[exemptions.objc2-io-kit]]
version = "0.3.1"
criteria = "safe-to-deploy"

[[exemptions.object]]
version = "0.36.5"
criteria = "safe-to-deploy"

[[exemptions.once_cell]]
version = "1.20.2"
criteria = "safe-to-deploy"

[[exemptions.openssl-probe]]
version = "0.1.6"
criteria = "safe-to-deploy"

[[exemptions.opentelemetry]]
version = "0.26.0"
criteria = "safe-to-deploy"

[[exemptions.opentelemetry-semantic-conventions]]
version = "0.16.0"
criteria = "safe-to-deploy"

[[exemptions.opentelemetry_sdk]]
version = "0.26.0"
criteria = "safe-to-deploy"

[[exemptions.ordered-float]]
version = "4.6.0"
criteria = "safe-to-deploy"

[[exemptions.p256]]
version = "0.13.2"
criteria = "safe-to-deploy"

[[exemptions.p384]]
version = "0.13.0"
criteria = "safe-to-deploy"

[[exemptions.parking]]
version = "2.2.1"
criteria = "safe-to-deploy"

[[exemptions.paste]]
version = "1.0.15"
criteria = "safe-to-deploy"

[[exemptions.pest]]
version = "2.7.15"
criteria = "safe-to-deploy"

[[exemptions.pest_derive]]
version = "2.7.15"
criteria = "safe-to-deploy"

[[exemptions.pest_generator]]
version = "2.7.15"
criteria = "safe-to-deploy"

[[exemptions.pest_meta]]
version = "2.7.15"
criteria = "safe-to-deploy"

[[exemptions.petgraph]]
version = "0.7.1"
criteria = "safe-to-deploy"

[[exemptions.pin-project]]
version = "1.1.7"
criteria = "safe-to-deploy"

[[exemptions.pin-project-internal]]
version = "1.1.7"
criteria = "safe-to-deploy"

[[exemptions.pkcs8]]
version = "0.10.2"
criteria = "safe-to-deploy"

[[exemptions.polyval]]
version = "0.6.2"
criteria = "safe-to-deploy"

[[exemptions.portable-atomic]]
version = "1.11.1"
criteria = "safe-to-deploy"

[[exemptions.postcard-derive]]
version = "0.2.2"
criteria = "safe-to-deploy"

[[exemptions.ppv-lite86]]
version = "0.2.20"
criteria = "safe-to-deploy"

[[exemptions.pretty_assertions]]
version = "1.4.1"
criteria = "safe-to-run"

[[exemptions.prettyplease]]
version = "0.2.25"
criteria = "safe-to-deploy"

[[exemptions.primeorder]]
version = "0.13.6"
criteria = "safe-to-deploy"

[[exemptions.proptest]]
version = "1.6.0"
criteria = "safe-to-deploy"

[[exemptions.prost]]
version = "0.13.1"
criteria = "safe-to-deploy"

[[exemptions.prost-build]]
version = "0.13.5"
criteria = "safe-to-deploy"

[[exemptions.prost-derive]]
version = "0.13.1"
criteria = "safe-to-deploy"

[[exemptions.prost-types]]
version = "0.13.1"
criteria = "safe-to-deploy"

[[exemptions.quanta]]
version = "0.12.6"
criteria = "safe-to-deploy"

[[exemptions.radix_trie]]
version = "0.2.1"
criteria = "safe-to-deploy"

[[exemptions.rand]]
version = "0.7.3"
criteria = "safe-to-deploy"

[[exemptions.rand]]
version = "0.9.0"
criteria = "safe-to-deploy"

[[exemptions.rand_chacha]]
version = "0.2.2"
criteria = "safe-to-deploy"

[[exemptions.rand_core]]
version = "0.5.1"
criteria = "safe-to-deploy"

[[exemptions.rand_hc]]
version = "0.2.0"
criteria = "safe-to-deploy"

[[exemptions.rand_xoshiro]]
version = "0.7.0"
criteria = "safe-to-deploy"

<<<<<<< HEAD
[[exemptions.raw-cpuid]]
version = "11.5.0"
criteria = "safe-to-deploy"
=======
[[exemptions.redox_syscall]]
version = "0.5.8"
criteria = "safe-to-run"
>>>>>>> 0fb49748

[[exemptions.regex]]
version = "1.11.1"
criteria = "safe-to-deploy"

[[exemptions.regex-automata]]
version = "0.4.9"
criteria = "safe-to-deploy"

[[exemptions.regex-lite]]
version = "0.1.6"
criteria = "safe-to-run"

[[exemptions.ring]]
version = "0.17.14"
criteria = "safe-to-deploy"

[[exemptions.rustix]]
version = "0.38.42"
criteria = "safe-to-deploy"

[[exemptions.rustls]]
version = "0.23.28"
criteria = "safe-to-deploy"

[[exemptions.rustls-native-certs]]
version = "0.8.1"
criteria = "safe-to-deploy"

[[exemptions.rustls-pemfile]]
version = "2.2.0"
criteria = "safe-to-deploy"

[[exemptions.rustls-pki-types]]
version = "1.11.0"
criteria = "safe-to-deploy"

[[exemptions.rustls-webpki]]
version = "0.103.3"
criteria = "safe-to-deploy"

[[exemptions.ryu]]
version = "1.0.18"
criteria = "safe-to-deploy"

[[exemptions.s2n-codec]]
version = "0.58.0"
criteria = "safe-to-deploy"

[[exemptions.s2n-quic-core]]
version = "0.58.0"
criteria = "safe-to-deploy"

[[exemptions.s2n-quic-crypto]]
version = "0.58.0"
criteria = "safe-to-deploy"

[[exemptions.s2n-quic-platform]]
version = "0.58.0"
criteria = "safe-to-deploy"

[[exemptions.s2n-quic-transport]]
version = "0.58.0"
criteria = "safe-to-deploy"

[[exemptions.scc]]
version = "2.2.5"
criteria = "safe-to-run"

[[exemptions.schannel]]
version = "0.1.27"
criteria = "safe-to-deploy"

[[exemptions.sdd]]
version = "3.0.4"
criteria = "safe-to-run"

[[exemptions.sec1]]
version = "0.7.3"
criteria = "safe-to-deploy"

[[exemptions.security-framework]]
version = "3.2.0"
criteria = "safe-to-deploy"

[[exemptions.security-framework-sys]]
version = "2.14.0"
criteria = "safe-to-deploy"

[[exemptions.serde_json]]
version = "1.0.133"
criteria = "safe-to-deploy"

[[exemptions.serde_yaml]]
version = "0.9.34+deprecated"
criteria = "safe-to-deploy"

[[exemptions.serial_test]]
version = "3.2.0"
criteria = "safe-to-run"

[[exemptions.serial_test_derive]]
version = "3.2.0"
criteria = "safe-to-run"

[[exemptions.siphasher]]
version = "1.0.1"
criteria = "safe-to-deploy"

[[exemptions.sketches-ddsketch]]
version = "0.3.0"
criteria = "safe-to-deploy"

[[exemptions.slab]]
version = "0.4.9"
criteria = "safe-to-deploy"

[[exemptions.socket2]]
version = "0.5.8"
criteria = "safe-to-deploy"

[[exemptions.socket2]]
version = "0.6.0"
criteria = "safe-to-deploy"

[[exemptions.spin]]
version = "0.9.8"
criteria = "safe-to-deploy"

[[exemptions.spki]]
version = "0.7.3"
criteria = "safe-to-deploy"

[[exemptions.syn]]
version = "2.0.90"
criteria = "safe-to-deploy"

[[exemptions.tarpc]]
version = "0.35.0"
criteria = "safe-to-deploy"

[[exemptions.tarpc-plugins]]
version = "0.14.0"
criteria = "safe-to-deploy"

[[exemptions.termcolor]]
version = "1.4.1"
criteria = "safe-to-deploy"

[[exemptions.thiserror]]
version = "2.0.6"
criteria = "safe-to-deploy"

[[exemptions.thiserror-impl]]
version = "2.0.6"
criteria = "safe-to-deploy"

[[exemptions.tokio]]
version = "1.42.0"
criteria = "safe-to-deploy"

[[exemptions.tokio-macros]]
version = "2.4.0"
criteria = "safe-to-deploy"

[[exemptions.tokio-rustls]]
version = "0.26.2"
criteria = "safe-to-deploy"

[[exemptions.tokio-serde]]
version = "0.9.0"
criteria = "safe-to-deploy"

[[exemptions.tokio-util]]
version = "0.7.13"
criteria = "safe-to-deploy"

[[exemptions.tower-service]]
version = "0.3.2"
criteria = "safe-to-deploy"

[[exemptions.tracing-log]]
version = "0.2.0"
criteria = "safe-to-deploy"

[[exemptions.tracing-opentelemetry]]
version = "0.27.0"
criteria = "safe-to-deploy"

[[exemptions.typenum]]
version = "1.17.0"
criteria = "safe-to-deploy"

[[exemptions.ucd-trie]]
version = "0.1.7"
criteria = "safe-to-deploy"

[[exemptions.unarray]]
version = "0.1.4"
criteria = "safe-to-deploy"

[[exemptions.unicode-id]]
version = "0.3.5"
criteria = "safe-to-deploy"

[[exemptions.unsafe-libyaml]]
version = "0.2.11"
criteria = "safe-to-deploy"

[[exemptions.untrusted]]
version = "0.9.0"
criteria = "safe-to-deploy"

[[exemptions.vec1]]
version = "1.12.1"
criteria = "safe-to-deploy"

[[exemptions.version_check]]
version = "0.9.5"
criteria = "safe-to-deploy"

[[exemptions.wasi]]
version = "0.11.0+wasi-snapshot-preview1"
criteria = "safe-to-deploy"

[[exemptions.wasm-bindgen]]
version = "0.2.99"
criteria = "safe-to-deploy"

[[exemptions.wasm-bindgen-backend]]
version = "0.2.99"
criteria = "safe-to-deploy"

[[exemptions.wasm-bindgen-macro]]
version = "0.2.99"
criteria = "safe-to-deploy"

[[exemptions.wasm-bindgen-macro-support]]
version = "0.2.99"
criteria = "safe-to-deploy"

[[exemptions.wasm-bindgen-shared]]
version = "0.2.99"
criteria = "safe-to-deploy"

[[exemptions.web-sys]]
version = "0.3.77"
criteria = "safe-to-deploy"

[[exemptions.web-time]]
version = "1.1.0"
criteria = "safe-to-deploy"

[[exemptions.which]]
version = "4.3.0"
criteria = "safe-to-deploy"

[[exemptions.winapi]]
version = "0.3.9"
criteria = "safe-to-deploy"

[[exemptions.winapi-util]]
version = "0.1.9"
criteria = "safe-to-deploy"

[[exemptions.yansi]]
version = "1.0.1"
criteria = "safe-to-run"

[[exemptions.zerocopy]]
version = "0.7.35"
criteria = "safe-to-deploy"

[[exemptions.zerocopy]]
version = "0.8.24"
criteria = "safe-to-deploy"

[[exemptions.zerocopy-derive]]
version = "0.7.35"
criteria = "safe-to-deploy"

[[exemptions.zerocopy-derive]]
version = "0.8.24"
criteria = "safe-to-deploy"<|MERGE_RESOLUTION|>--- conflicted
+++ resolved
@@ -624,15 +624,13 @@
 version = "0.7.0"
 criteria = "safe-to-deploy"
 
-<<<<<<< HEAD
 [[exemptions.raw-cpuid]]
 version = "11.5.0"
 criteria = "safe-to-deploy"
-=======
+
 [[exemptions.redox_syscall]]
 version = "0.5.8"
 criteria = "safe-to-run"
->>>>>>> 0fb49748
 
 [[exemptions.regex]]
 version = "1.11.1"
