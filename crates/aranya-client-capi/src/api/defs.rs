#![allow(rustdoc::broken_intra_doc_links)]
use core::{
    ffi::{c_char, CStr},
    ptr, slice,
};
#[cfg(feature = "aqc")]
use std::str::FromStr;
use std::{ffi::OsStr, ops::Deref, os::unix::ffi::OsStrExt};

use anyhow::Context as _;
#[cfg(feature = "aqc")]
use aranya_capi_core::opaque::Opaque;
use aranya_capi_core::{prelude::*, ErrorCode, InvalidArg};
#[cfg(feature = "afc")]
use aranya_client::afc;
#[cfg(feature = "aqc")]
use aranya_client::aqc;
use aranya_daemon_api::Text;
use aranya_util::error::ReportExt as _;
#[cfg(feature = "aqc")]
use bytes::Bytes;
use tracing::{debug, error};

use crate::imp;

/// An error code.
///
/// For extended error information, see [`ExtError`].
#[derive(Copy, Clone, Debug, Eq, PartialEq, ErrorCode)]
#[repr(u32)]
pub enum Error {
    /// Success.
    #[capi(success)]
    #[capi(msg = "success")]
    Success,

    /// Internal bug discovered.
    #[capi(msg = "internal bug discovered")]
    Bug,

    /// Timed out.
    #[capi(msg = "timed out")]
    Timeout,

    /// Invalid argument.
    #[capi(msg = "invalid argument")]
    InvalidArgument,

    /// Component is not enabled.
    #[capi(msg = "component not enabled")]
    NotEnabled,

    /// Buffer is too small.
    #[capi(msg = "buffer too small")]
    BufferTooSmall,

    /// Invalid UTF-8.
    #[capi(msg = "invalid utf8")]
    InvalidUtf8,

    /// Invalid Address.
    #[capi(msg = "invalid address")]
    InvalidAddr,

    /// Could not send request to daemon.
    #[capi(msg = "could not send request to daemon")]
    Ipc,

    /// An Aranya error.
    #[capi(msg = "Aranya error")]
    Aranya,

    #[cfg(feature = "afc")]
    #[capi(msg = "wrong channel type provided")]
    WrongChannelType,

    /// AQC library error.
    #[cfg(feature = "aqc")]
    #[capi(msg = "AQC library error")]
    Aqc,

    /// Tried to poll an endpoint but nothing received yet.
    #[capi(msg = "no response ready yet")]
    WouldBlock,

    /// A connection got unexpectedly closed.
    #[capi(msg = "connection got closed")]
    Closed,

    /// Unable to create configuration info.
    #[capi(msg = "invalid config")]
    Config,

    /// Serialization error.
    #[capi(msg = "serialization")]
    Serialization,

    /// Some other error occurred.
    #[capi(msg = "other")]
    Other,
}

impl From<&imp::Error> for Error {
    fn from(err: &imp::Error) -> Self {
        debug!(error = %err.report(), "Aranya client C API error");
        match err {
            imp::Error::Bug(_) => Self::Bug,
            imp::Error::Timeout(_) => Self::Timeout,
            imp::Error::InvalidArg(_) => Self::InvalidArgument,
            imp::Error::NotEnabled => Self::NotEnabled,
            imp::Error::Utf8(_) => Self::InvalidUtf8,
            imp::Error::Addr(_) => Self::InvalidAddr,
            imp::Error::BufferTooSmall => Self::BufferTooSmall,
            imp::Error::Client(err) => match err {
                aranya_client::Error::Ipc(_) => Self::Ipc,
                aranya_client::Error::Aranya(_) => Self::Aranya,
                #[cfg(feature = "aqc")]
                aranya_client::Error::Aqc(_) => Self::Aqc,
                aranya_client::Error::Bug(_) => Self::Bug,
                aranya_client::Error::Config(_) => Self::Config,
                aranya_client::Error::Other(_) => Self::Other,
                _ => {
                    error!("forgot to implement an error variant");
                    Self::Bug
                }
            },
            #[cfg(feature = "afc")]
            imp::Error::WrongChannelType => Self::WrongChannelType,
            imp::Error::WouldBlock => Self::WouldBlock,
            imp::Error::Closed => Self::Closed,
            imp::Error::Config(_) => Self::Config,
            imp::Error::Serialization(_) => Self::Serialization,
            imp::Error::Other(_) => Self::Other,
        }
    }
}

impl From<InvalidArg<'static>> for Error {
    fn from(_err: InvalidArg<'static>) -> Self {
        Self::InvalidArgument
    }
}

impl From<&InvalidArg<'static>> for Error {
    fn from(_err: &InvalidArg<'static>) -> Self {
        Self::InvalidArgument
    }
}

/// Returns a human-readable error message for an [`Error`].
///
/// The resulting pointer must NOT be freed.
///
/// @param[in] err `u32` error code from `AranyaError`.
///
/// @relates AranyaError.
#[aranya_capi_core::no_ext_error]
pub fn error_to_str(err: u32) -> *const c_char {
    match Error::try_from_repr(err) {
        Some(v) => v.to_cstr().as_ptr(),
        None => c"invalid error code".as_ptr(),
    }
}

/// * ─────────────────────── Extended‐error (_ext) Variants ───────────────────────
/// *
/// * Functions suffixed with `_ext` accept an extra
/// * `struct AranyaExtError *ext_err` parameter for extended error information.
/// *
/// * - `ext_err` must be a valid, non-NULL pointer.
/// * - If the call returns anything other than `ARANYA_ERROR_SUCCESS`,
/// *   `*ext_err` is populated with additional error details.
/// * - On success, the content of `ext_err` is unchanged.
/// * - To extract a human-readable message:
/// *
/// *       AranyaError aranya_ext_error_msg(
/// *           const struct AranyaExtError *err,
/// *           char *msg,
/// *           size_t *msg_len
/// *       );
/// *
/// * Example:
/// *     struct AranyaExtError ext_err;
/// *     AranyaError rc = aranya_get_device_id_ext(client, &id, &ext_err);
/// *     if (rc != ARANYA_ERROR_SUCCESS) {
/// *         size_t len = 0;
/// *         aranya_ext_error_msg(&ext_err, NULL, &len);
/// *         char *buf = malloc(len);
/// *         aranya_ext_error_msg(&ext_err, buf, &len);
/// *         // `buf` now holds the detailed error message
/// *     }
/// * ──────────────────────────────────────────────────────────────────────────────
/// Extended error information.
#[allow(rustdoc::invalid_rust_codeblocks)]
#[aranya_capi_core::derive(Init, Cleanup)]
#[aranya_capi_core::opaque(size = 96, align = 8)]
pub type ExtError = Safe<imp::ExtError>;

/// Copies the extended error's message into `msg`.
///
/// If `msg_len` is large enough to fit the entire message,
/// including the trailing null byte, it updates `msg_len`
/// with the length of the message and copies the message
/// into `msg`.
///
/// Otherwise, if `msg_len` is not large enough to fit the
/// entire message, including the trailing null byte, it
/// updates `msg_len` with the length of the message and
/// returns `::ARANYA_ERROR_BUFFER_TOO_SMALL`.
///
/// @param[in] err the error to get a message for [`ExtError`].
/// @param[out] msg buffer to copy error message into.
/// @param[in,out] msg_len length of the message buffer.
///
/// @relates AranyaExtError.
pub unsafe fn ext_error_msg(
    err: &ExtError,
    msg: *mut MaybeUninit<c_char>,
    msg_len: &mut usize,
) -> Result<(), imp::Error> {
    let msg = aranya_capi_core::try_as_mut_slice!(msg, *msg_len);
    err.copy_msg(msg, msg_len)
}

/// A type to represent a span of time in nanoseconds.
#[repr(transparent)]
#[derive(Copy, Clone, Debug)]
pub struct Duration {
    pub nanos: u64,
}

pub const ARANYA_DURATION_SECONDS: u64 = 1000 * ARANYA_DURATION_MILLISECONDS;
pub const ARANYA_DURATION_MILLISECONDS: u64 = 1000 * ARANYA_DURATION_MICROSECONDS;
pub const ARANYA_DURATION_MICROSECONDS: u64 = 1000 * ARANYA_DURATION_NANOSECONDS;
pub const ARANYA_DURATION_NANOSECONDS: u64 = 1;

impl From<Duration> for std::time::Duration {
    fn from(value: Duration) -> Self {
        std::time::Duration::from_nanos(value.nanos)
    }
}

/// Initializes a new client instance.
///
/// @param[out] client the uninitialized Aranya Client [`Client`].
/// @param[in] config the client's configuration [`ClientConfig`].
///
/// @relates AranyaClient.
pub unsafe fn client_init(
    client: &mut MaybeUninit<Client>,
    config: &ClientConfig,
) -> Result<(), imp::Error> {
    // TODO: Clean this up.
    let daemon_socket = OsStr::from_bytes(
        // SAFETY: Caller must ensure pointer is a valid C String.
        unsafe { CStr::from_ptr(config.daemon_addr()) }.to_bytes(),
    )
    .as_ref();

    let rt = tokio::runtime::Runtime::new().context("unable to construct tokio runtime")?;

    #[cfg(feature = "aqc")]
    let aqc_addr = {
        // SAFETY: Caller must ensure pointer is a valid C String.
        let aqc_str = unsafe { CStr::from_ptr(config.aqc_addr()) }
            .to_str()
            .context("unable to convert to string")?;

        aranya_util::Addr::from_str(aqc_str)?
    };

    let inner = rt.block_on({
        let mut builder = aranya_client::Client::builder();
        builder = builder.daemon_uds_path(daemon_socket);
        #[cfg(feature = "aqc")]
        {
            builder = builder.aqc_server_addr(&aqc_addr);
        }
        builder.connect()
    })?;

    Client::init(client, imp::Client { rt, inner });
    Ok(())
}

/// A handle to an Aranya Client.
#[aranya_capi_core::derive(Cleanup)]
#[aranya_capi_core::opaque(size = 3728, align = 16)]
pub type Client = Safe<imp::Client>;

/// The size in bytes of an ID
pub const ARANYA_ID_LEN: usize = 32;

const _: () = {
    assert!(ARANYA_ID_LEN == size_of::<aranya_crypto::Id>());
};

/// Cryptographically secure Aranya ID.
#[repr(C)]
#[derive(Copy, Clone, Debug)]
pub struct Id {
    bytes: [u8; ARANYA_ID_LEN],
}

impl AsRef<aranya_crypto::Id> for Id {
    fn as_ref(&self) -> &aranya_crypto::Id {
        // SAFETY: Each type is a struct with a single field containing an array of 64 bytes
        unsafe { &*ptr::from_ref::<[u8; ARANYA_ID_LEN]>(&self.bytes).cast::<aranya_crypto::Id>() }
    }
}

impl From<aranya_crypto::Id> for Id {
    fn from(value: aranya_crypto::Id) -> Self {
        Id {
            bytes: value.into(),
        }
    }
}

/// The size in bytes of a PSK seed IKM.
pub const ARANYA_SEED_IKM_LEN: usize = 32;

/// Team ID.
#[repr(C)]
#[derive(Copy, Clone, Debug)]
pub struct TeamId {
    id: Id,
}

impl From<aranya_client::client::TeamId> for TeamId {
    fn from(value: aranya_client::client::TeamId) -> Self {
        Self {
            id: Id {
                bytes: value.__id.into(),
            },
        }
    }
}

impl From<&TeamId> for aranya_client::client::TeamId {
    fn from(value: &TeamId) -> Self {
        Self {
            __id: value.id.bytes.into(),
        }
    }
}

/// Device ID.
#[repr(C)]
#[derive(Copy, Clone, Debug)]
pub struct DeviceId {
    id: Id,
}

impl From<aranya_client::client::DeviceId> for DeviceId {
    fn from(value: aranya_client::client::DeviceId) -> Self {
        Self {
            id: Id {
                bytes: value.__id.into(),
            },
        }
    }
}

impl From<&DeviceId> for aranya_client::client::DeviceId {
    fn from(value: &DeviceId) -> Self {
        Self {
            __id: value.id.bytes.into(),
        }
    }
}

/// An enum containing team roles defined in the Aranya policy.
#[repr(u8)]
#[derive(Copy, Clone, Debug)]
pub enum Role {
    /// Owner role.
    Owner,
    /// Admin role.
    Admin,
    /// Operator role.
    Operator,
    /// Member role.
    Member,
}

impl From<Role> for aranya_client::client::Role {
    fn from(value: Role) -> Self {
        match value {
            Role::Owner => Self::Owner,
            Role::Admin => Self::Admin,
            Role::Operator => Self::Operator,
            Role::Member => Self::Member,
        }
    }
}

/// Valid channel operations for a label assignment.
#[repr(u8)]
#[derive(Copy, Clone, Debug)]
pub enum ChanOp {
    /// The device can only receive data in channels with this
    /// label.
    RecvOnly,
    /// The device can only send data in channels with this
    /// label.
    SendOnly,
    /// The device can send and receive data in channels with this
    /// label.
    SendRecv,
}

impl From<ChanOp> for aranya_client::client::ChanOp {
    fn from(value: ChanOp) -> Self {
        match value {
            ChanOp::RecvOnly => Self::RecvOnly,
            ChanOp::SendOnly => Self::SendOnly,
            ChanOp::SendRecv => Self::SendRecv,
        }
    }
}

impl From<ChanOp> for aranya_daemon_api::ChanOp {
    fn from(value: ChanOp) -> Self {
        match value {
            ChanOp::RecvOnly => Self::RecvOnly,
            ChanOp::SendOnly => Self::SendOnly,
            ChanOp::SendRecv => Self::SendRecv,
        }
    }
}

/// Label ID.
#[repr(C)]
#[derive(Copy, Clone, Debug)]
pub struct LabelId {
    id: Id,
}

impl From<aranya_daemon_api::LabelId> for LabelId {
    fn from(value: aranya_daemon_api::LabelId) -> Self {
        Self {
            id: Id {
                bytes: value.into(),
            },
        }
    }
}

impl From<&LabelId> for aranya_daemon_api::LabelId {
    fn from(value: &LabelId) -> Self {
        value.id.bytes.into()
    }
}

impl From<aranya_client::client::LabelId> for LabelId {
    fn from(value: aranya_client::client::LabelId) -> Self {
        Self {
            id: Id {
                bytes: value.__id.into(),
            },
        }
    }
}

impl From<&LabelId> for aranya_client::client::LabelId {
    fn from(value: &LabelId) -> Self {
        Self {
            __id: value.id.bytes.into(),
        }
    }
}

/// An AQC label name.
///
/// E.g. "TELEMETRY_LABEL"
#[repr(transparent)]
#[derive(Copy, Clone, Debug)]
pub struct LabelName(*const c_char);

impl LabelName {
    unsafe fn as_underlying(self) -> Result<Text, imp::Error> {
        // SAFETY: Caller must ensure the pointer is a valid C String.
        let cstr = unsafe { CStr::from_ptr(self.0) };
        Ok(Text::try_from(cstr)?)
    }
}

/// A network socket address for an Aranya client.
///
/// E.g. "localhost:8080", "127.0.0.1:8080"
#[repr(transparent)]
#[derive(Copy, Clone, Debug)]
pub struct Addr(*const c_char);

impl Addr {
    unsafe fn as_underlying(self) -> Result<aranya_util::Addr, imp::Error> {
        // SAFETY: Caller must ensure the pointer is a valid C String.
        let cstr = unsafe { CStr::from_ptr(self.0) };
        Ok(cstr.to_str()?.parse()?)
    }
}

/// A network identifier for an Aranya client.
///
/// E.g. "localhost:8080", "127.0.0.1:8080"
#[cfg(feature = "aqc")]
#[repr(transparent)]
#[derive(Copy, Clone, Debug)]
pub struct NetIdentifier(*const c_char);

#[cfg(feature = "aqc")]
impl NetIdentifier {
    unsafe fn as_underlying(self) -> Result<aranya_client::client::NetIdentifier, imp::Error> {
        // SAFETY: Caller must ensure the pointer is a valid C String.
        let cstr = unsafe { CStr::from_ptr(self.0) };
        Ok(aranya_client::client::NetIdentifier::from_str(
            cstr.to_str()?,
        )?)
    }
}

/// Channel ID for AQC bidi channel.
#[cfg(feature = "aqc")]
#[repr(C)]
#[derive(Copy, Clone, Debug)]
pub struct AqcBidiChannelId {
    id: Id,
}

#[cfg(feature = "aqc")]
impl From<aranya_daemon_api::AqcBidiChannelId> for AqcBidiChannelId {
    fn from(value: aranya_daemon_api::AqcBidiChannelId) -> Self {
        Self {
            id: Id {
                bytes: value.into(),
            },
        }
    }
}

#[cfg(feature = "aqc")]
impl From<&AqcBidiChannelId> for aranya_daemon_api::AqcBidiChannelId {
    fn from(value: &AqcBidiChannelId) -> Self {
        value.id.bytes.into()
    }
}

/// Channel ID for AQC uni channel.
#[cfg(feature = "aqc")]
#[repr(C)]
#[derive(Copy, Clone, Debug)]
pub struct AqcUniChannelId {
    id: Id,
}

#[cfg(feature = "aqc")]
impl From<aranya_daemon_api::AqcUniChannelId> for AqcUniChannelId {
    fn from(value: aranya_daemon_api::AqcUniChannelId) -> Self {
        Self {
            id: Id {
                bytes: value.into(),
            },
        }
    }
}

#[cfg(feature = "aqc")]
impl From<&AqcUniChannelId> for aranya_daemon_api::AqcUniChannelId {
    fn from(value: &AqcUniChannelId) -> Self {
        value.id.bytes.into()
    }
}

/// Initializes logging.
///
/// Assumes the `ARANYA_CAPI` environment variable has been set to the desired tracing log level.
/// E.g. `ARANYA_CAPI=debug`.
// TODO(eric): don't make users use env vars.
pub fn init_logging() -> Result<(), imp::Error> {
    use tracing_subscriber::{prelude::*, EnvFilter};
    tracing_subscriber::registry()
        .with(tracing_subscriber::fmt::layer())
        .with(EnvFilter::from_env("ARANYA_CAPI"))
        .try_init()
        .context("unable to initialize logging")?;
    Ok(())
}

/// Gets the public key bundle for this device.
///
/// @param[in] client the Aranya Client [`Client`].
/// @param[out] keybundle keybundle byte buffer `KeyBundle`.
/// @param[in,out] keybundle_len returns the length of the serialized keybundle.
///
/// @relates AranyaClient.
pub unsafe fn get_key_bundle(
    client: &Client,
    keybundle: *mut MaybeUninit<u8>,
    keybundle_len: &mut usize,
) -> Result<(), imp::Error> {
    let keys = client.rt.block_on(client.inner.get_key_bundle())?;
    // SAFETY: Must trust caller provides valid ptr/len for keybundle buffer.
    unsafe { imp::key_bundle_serialize(&keys, keybundle, keybundle_len)? };

    Ok(())
}

/// The size in bytes of an ID converted to a human-readable base58 string.
pub const ARANYA_ID_STR_LEN: usize = (ARANYA_ID_LEN * 1375) / 1000 + 1;

/// Writes the human-readable encoding of `id` to `str`.
///
/// To always succeed, `str` must be at least `ARANYA_ID_STR_LEN` bytes long.
///
/// @param[in] device ID [`Id`].
/// @param[out] str ID string [`Id`].
/// @param[in,out] str_len returns the length of `str`
///
/// @relates AranyaId.
#[aranya_capi_core::no_ext_error]
pub unsafe fn id_to_str(
    id: &Id,
    str: *mut MaybeUninit<c_char>,
    str_len: &mut usize,
) -> Result<(), imp::Error> {
    let str = aranya_capi_core::try_as_mut_slice!(str, *str_len);
    aranya_capi_core::write_c_str(str, id.as_ref(), str_len)?;
    Ok(())
}

/// Decodes `str` into an [`Id`].
///
/// @param[in] str pointer to a null-terminated string.
///
/// @relates AranyaId.
#[aranya_capi_core::no_ext_error]
pub unsafe fn id_from_str(str: *const c_char) -> Result<Id, imp::Error> {
    // SAFETY: Caller must ensure the pointer is a valid C String.
    let cstr = unsafe { CStr::from_ptr(str) };

    aranya_crypto::Id::decode(cstr.to_bytes())
        .map_err(|_| InvalidArg::new("str", "unable to decode ID from bytes").into())
        .map(Into::into)
}

/// Gets the public device ID.
///
/// @param[in] client the Aranya Client [`Client`].
/// @param[out] __output the client's device ID [`DeviceId`].
///
/// @relates AranyaClient.
pub fn get_device_id(client: &Client) -> Result<DeviceId, imp::Error> {
    let id = client.rt.block_on(client.inner.get_device_id())?;
    Ok(id.into())
}

/// Configuration info for Aranya.
///
/// Use a [`ClientConfigBuilder`] to construct this object.
#[aranya_capi_core::opaque(size = 56, align = 8)]
pub type ClientConfig = Safe<imp::ClientConfig>;

/// Configuration info builder for an Aranya client config [`ClientConfig`].
#[aranya_capi_core::derive(Init, Cleanup)]
#[aranya_capi_core::opaque(size = 72, align = 8)]
pub type ClientConfigBuilder = Safe<imp::ClientConfigBuilder>;

/// Attempts to construct a [`ClientConfig`].
///
/// This function consumes and releases any resources associated
/// with the memory pointed to by `cfg`.
///
/// @param[in] cfg a pointer to the client config builder
/// @param[out] out a pointer to write the client config to
///
/// @relates AranyaClientConfigBuilder.
pub fn client_config_build(
    cfg: OwnedPtr<ClientConfigBuilder>,
    out: &mut MaybeUninit<ClientConfig>,
) -> Result<(), imp::Error> {
    // SAFETY: No special considerations.
    unsafe { cfg.build(out)? }
    Ok(())
}

/// Sets Unix Domain Socket path that the daemon is listening on.
///
/// @param[in,out] cfg a pointer to the client config builder
/// @param[in] address a string containing the address
///
/// @relates AranyaClientConfigBuilder.
pub fn client_config_builder_set_daemon_uds_path(
    cfg: &mut ClientConfigBuilder,
    address: *const c_char,
) {
    cfg.daemon_addr(address);
}

/// Configuration info for Aranya QUIC Channels.
///
/// Use a [`AqcConfigBuilder`] to construct this object.
#[cfg(feature = "aqc")]
#[aranya_capi_core::opaque(size = 40, align = 8)]
pub type AqcConfig = Safe<imp::AqcConfig>;

/// Configuration info builder for Aranya QUIC Channels config [`AqcConfig`].
#[cfg(feature = "aqc")]
#[aranya_capi_core::derive(Init, Cleanup)]
#[aranya_capi_core::opaque(size = 24, align = 8)]
pub type AqcConfigBuilder = Safe<imp::AqcConfigBuilder>;

/// Attempts to construct an [`AqcConfig`].
///
/// This function consumes and releases any resources associated
/// with the memory pointed to by `cfg`.
///
/// @param[in] cfg a pointer to the aqc config builder
/// @param[out] out a pointer to write the aqc config to
///
/// @relates AranyaAqcConfigBuilder.
#[cfg(feature = "aqc")]
pub fn aqc_config_build(
    cfg: OwnedPtr<AqcConfigBuilder>,
    out: &mut MaybeUninit<AqcConfig>,
) -> Result<(), imp::Error> {
    // SAFETY: No special considerations.
    unsafe { cfg.build(out)? }
    Ok(())
}

/// Sets the network address that the AQC server should listen
/// on.
///
/// @param[in,out] cfg a pointer to the aqc config builder
/// @param[in] address a string with the address to bind to
///
/// @relates AranyaAqcConfigBuilder.
#[cfg(feature = "aqc")]
pub fn aqc_config_builder_set_address(cfg: &mut AqcConfigBuilder, address: *const c_char) {
    cfg.addr(address);
}

/// Sets the configuration for Aranya QUIC Channels.
///
/// @param[in,out] cfg a pointer to the client config builder
/// @param[in] aqc_config a pointer to a valid AQC config (see [`AqcConfigBuilder`])
///
/// @relates AranyaAqcConfigBuilder.
#[cfg(feature = "aqc")]
pub fn client_config_builder_set_aqc_config(cfg: &mut ClientConfigBuilder, aqc_config: &AqcConfig) {
    cfg.aqc((**aqc_config).clone());
}

/// QUIC syncer configuration.
///
/// Use a [`CreateTeamQuicSyncConfigBuilder`] to construct this object.
#[aranya_capi_core::opaque(size = 56, align = 8)]
pub type CreateTeamQuicSyncConfig = Safe<imp::CreateTeamQuicSyncConfig>;

/// QUIC syncer configuration.
///
/// Use an [`AddTeamQuicSyncConfigBuilder`] to construct this object.
#[aranya_capi_core::opaque(size = 288, align = 8)]
pub type AddTeamQuicSyncConfig = Safe<imp::AddTeamQuicSyncConfig>;

/// A builder for initializing an [`AddTeamQuicSyncConfig`].
///
/// The [`AddTeamQuicSyncConfig`] is an optional part of initializing an [`AddTeamConfig`].
#[aranya_capi_core::derive(Init, Cleanup)]
#[aranya_capi_core::opaque(size = 288, align = 8)]
pub type AddTeamQuicSyncConfigBuilder = Safe<imp::AddTeamQuicSyncConfigBuilder>;

/// A builder for initializing a [`CreateTeamQuicSyncConfig`].
///
/// The [`CreateTeamQuicSyncConfig`] is an optional part of initializing a [`CreateTeamConfig`].
#[aranya_capi_core::derive(Init, Cleanup)]
#[aranya_capi_core::opaque(size = 56, align = 8)]
pub type CreateTeamQuicSyncConfigBuilder = Safe<imp::CreateTeamQuicSyncConfigBuilder>;

/// Attempts to set PSK seed generation mode value on [`CreateTeamQuicSyncConfigBuilder`].
///
/// @param[in,out] cfg a pointer to the quic sync config builder
///
/// This method will be removed soon since certificates will be used instead of PSKs in the future.
///
/// @relates AranyaCreateTeamQuicSyncConfigBuilder.
pub fn create_team_quic_sync_config_generate(
    cfg: &mut CreateTeamQuicSyncConfigBuilder,
) -> Result<(), imp::Error> {
    cfg.generate();
    Ok(())
}

/// Attempts to set wrapped PSK seed value on [`AddTeamQuicSyncConfigBuilder`].
///
/// @param[in,out] cfg a pointer to the quic sync config builder
/// @param[in] encap_seed a pointer the encapsulated PSK seed
///
/// This method will be removed soon since certificates will be used instead of PSKs in the future.
///
/// @relates AranyaAddTeamQuicSyncConfigBuilder.
pub fn add_team_quic_sync_config_wrapped_seed(
    cfg: &mut AddTeamQuicSyncConfigBuilder,
    encap_seed: &[u8],
) -> Result<(), imp::Error> {
    cfg.wrapped_seed(encap_seed)?;
    Ok(())
}

/// Raw PSK seed IKM for QUIC syncer.
#[repr(C)]
#[derive(Copy, Clone, Debug)]
pub struct SeedIkm {
    bytes: [u8; ARANYA_SEED_IKM_LEN],
}

/// Attempts to set raw PSK seed IKM value [`SeedIkm`] on [`CreateTeamQuicSyncConfigBuilder`].
///
/// @param[in,out] cfg a pointer to the quic sync config builder [`CreateTeamQuicSyncConfigBuilder`]
/// @param[in] ikm a pointer the raw PSK seed IKM [`SeedIkm`]
///
/// This method will be removed soon since certificates will be used instead of PSKs in the future.
///
/// @relates AranyaCreateTeamQuicSyncConfigBuilder.
pub fn create_team_quic_sync_config_raw_seed_ikm(
    cfg: &mut CreateTeamQuicSyncConfigBuilder,
    ikm: &SeedIkm,
) -> Result<(), imp::Error> {
    cfg.raw_seed_ikm(ikm.bytes);
    Ok(())
}

/// Attempts to set raw PSK seed IKM value [`SeedIkm`] on [`AddTeamQuicSyncConfigBuilder`].
///
/// @param[in,out] cfg a pointer to the quic sync config builder [`AddTeamQuicSyncConfigBuilder`]
/// @param[in] ikm a pointer the raw PSK seed IKM [`SeedIkm`]
///
/// This method will be removed soon since certificates will be used instead of PSKs in the future.
///
/// @relates AranyaAddTeamQuicSyncConfigBuilder.
pub fn add_team_quic_sync_config_raw_seed_ikm(
    cfg: &mut AddTeamQuicSyncConfigBuilder,
    ikm: &SeedIkm,
) -> Result<(), imp::Error> {
    cfg.raw_seed_ikm(ikm.bytes);
    Ok(())
}

/// Attempts to construct a [`CreateTeamQuicSyncConfig`].
///
/// This function consumes and releases any resources associated
/// with the memory pointed to by `cfg`.
///
/// @param[in] cfg a pointer to the QUIC sync config builder [`CreateTeamQuicSyncConfigBuilder`]
/// @param[out] out a pointer to write the QUIC sync config to [`CreateTeamQuicSyncConfig`]
///
/// @relates AranyaCreateTeamQuicSyncConfigBuilder.
pub fn create_team_quic_sync_config_build(
    cfg: OwnedPtr<CreateTeamQuicSyncConfigBuilder>,
    out: &mut MaybeUninit<CreateTeamQuicSyncConfig>,
) -> Result<(), imp::Error> {
    // SAFETY: No special considerations.
    unsafe { cfg.build(out)? }
    Ok(())
}

/// Attempts to construct an [`AddTeamQuicSyncConfig`].
///
/// This function consumes and releases any resources associated
/// with the memory pointed to by `cfg`.
///
/// @param[in] cfg a pointer to the QUIC sync config builder [`AddTeamQuicSyncConfigBuilder`]
/// @param[out] out a pointer to write the QUIC sync config to [`AddTeamQuicSyncConfig`]
///
/// @relates AranyaAddTeamQuicSyncConfigBuilder.
pub fn add_team_quic_sync_config_build(
    cfg: OwnedPtr<AddTeamQuicSyncConfigBuilder>,
    out: &mut MaybeUninit<AddTeamQuicSyncConfig>,
) -> Result<(), imp::Error> {
    // SAFETY: No special considerations.
    unsafe { cfg.build(out)? }
    Ok(())
}

/// Team configuration used when joining a team.
///
/// Use an [`AddTeamConfigBuilder`] to construct this object.
#[aranya_capi_core::opaque(size = 320, align = 8)]
pub type AddTeamConfig = Safe<imp::AddTeamConfig>;

/// A builder for initializing an [`AddTeamConfig`].
#[aranya_capi_core::derive(Init, Cleanup)]
#[aranya_capi_core::opaque(size = 328, align = 8)]
pub type AddTeamConfigBuilder = Safe<imp::AddTeamConfigBuilder>;

/// Team configuration used when creating a team.
///
/// Use a [`CreateTeamConfigBuilder`] to construct this object.
#[aranya_capi_core::opaque(size = 56, align = 8)]
pub type CreateTeamConfig = Safe<imp::CreateTeamConfig>;

/// A builder for initializing a [`CreateTeamConfig`].
#[aranya_capi_core::derive(Init, Cleanup)]
#[aranya_capi_core::opaque(size = 56, align = 8)]
pub type CreateTeamConfigBuilder = Safe<imp::CreateTeamConfigBuilder>;

/// Configures QUIC syncer for [`AddTeamConfigBuilder`].
///
/// By default, the QUIC syncer config is not set.
///
/// @param[in,out] cfg a pointer to the builder for a team config [`AddTeamConfigBuilder`]
/// @param[in] quic set the QUIC syncer config [`AddTeamQuicSyncConfig`]
///
/// @relates AranyaAddTeamConfigBuilder.
pub fn add_team_config_builder_set_quic_syncer(
    cfg: &mut AddTeamConfigBuilder,
    quic: OwnedPtr<AddTeamQuicSyncConfig>,
) {
    // SAFETY: the user is responsible for passing in a valid AddTeamQuicSyncConfig pointer.
    let quic = unsafe { quic.read() };
    cfg.quic(quic.imp());
}

/// Configures team ID field for [`AddTeamConfigBuilder`].
///
/// By default, the team ID is not set.
///
/// @param[in,out] cfg a pointer to the builder for a team config [`AddTeamConfigBuilder`]
/// @param[in] id a pointer to a [`TeamId`]
///
/// @relates AranyaAddTeamConfigBuilder.
pub fn add_team_config_builder_set_id(cfg: &mut AddTeamConfigBuilder, team_id: &TeamId) {
    cfg.id(*team_id);
}

/// Attempts to construct an [`AddTeamConfig`].
///
/// This function consumes and releases any resources associated
/// with the memory pointed to by `cfg`.
///
/// @param[in] cfg a pointer to the team config builder [`AddTeamConfigBuilder`]
/// @param[out] out a pointer to write the team config to [`AddTeamConfig`]
///
/// @relates AranyaAddTeamConfigBuilder.
pub fn add_team_config_build(
    cfg: OwnedPtr<AddTeamConfigBuilder>,
    out: &mut MaybeUninit<AddTeamConfig>,
) -> Result<(), imp::Error> {
    // SAFETY: No special considerations.
    unsafe { cfg.build(out)? }
    Ok(())
}

/// Configures QUIC syncer for [`CreateTeamConfigBuilder`].
///
/// By default, the QUIC syncer config is not set.
///
/// @param[in,out] cfg a pointer to the builder for a team config [`CreateTeamConfigBuilder`]
/// @param[in] quic set the QUIC syncer config [`CreateTeamQuicSyncConfig`]
///
/// @relates AranyaCreateTeamConfigBuilder.
pub fn create_team_config_builder_set_quic_syncer(
    cfg: &mut CreateTeamConfigBuilder,
    quic: OwnedPtr<CreateTeamQuicSyncConfig>,
) {
    // SAFETY: the user is responsible for passing in a valid CreateTeamQuicSyncConfig pointer.
    let quic = unsafe { quic.read() };
    cfg.quic(quic.imp());
}

/// Attempts to construct a [`CreateTeamConfig`].
///
/// This function consumes and releases any resources associated
/// with the memory pointed to by `cfg`.
///
/// @param[in] cfg a pointer to the team config builder [`CreateTeamConfigBuilder`]
/// @param[out] out a pointer to write the team config to [`CreateTeamConfig`]
///
/// @relates AranyaCreateTeamConfigBuilder.
pub fn create_team_config_build(
    cfg: OwnedPtr<CreateTeamConfigBuilder>,
    out: &mut MaybeUninit<CreateTeamConfig>,
) -> Result<(), imp::Error> {
    // SAFETY: No special considerations.
    unsafe { cfg.build(out)? }
    Ok(())
}

/// Sync Peer config.
///
/// Use a [`SyncPeerConfigBuilder`] to construct this object.
#[aranya_capi_core::opaque(size = 32, align = 8)]
pub type SyncPeerConfig = Safe<imp::SyncPeerConfig>;

/// Builder for a Sync Peer config [`SyncPeerConfig`].
#[aranya_capi_core::derive(Init, Cleanup)]
#[aranya_capi_core::opaque(size = 40, align = 8)]
pub type SyncPeerConfigBuilder = Safe<imp::SyncPeerConfigBuilder>;

/// Attempts to build a [`SyncPeerConfig`].
///
/// This function consumes and releases any resources associated
/// with the memory pointed to by `cfg`.
///
/// @param[in] cfg a pointer to the builder for a sync config [`SyncPeerConfigBuilder`]
/// @param[out] out a pointer to write the sync config to [`SyncPeerConfig`]
///
/// @relates AranyaSyncPeerConfigBuilder.
pub fn sync_peer_config_build(
    cfg: OwnedPtr<SyncPeerConfigBuilder>,
    out: &mut MaybeUninit<SyncPeerConfig>,
) -> Result<(), imp::Error> {
    // SAFETY: No special considerations.
    unsafe { cfg.build(out)? }
    Ok(())
}

/// Configures how often the peer will be synced with.
///
/// By default, the interval is not set. It is an error to call
/// [`sync_peer_config_build`] before setting the interval with
/// this function
///
/// @param[in,out] cfg a pointer to the builder for a sync config
/// @param[in] interval Set the interval at which syncing occurs
///
/// @relates AranyaSyncPeerConfigBuilder.
pub fn sync_peer_config_builder_set_interval(cfg: &mut SyncPeerConfigBuilder, interval: Duration) {
    cfg.interval(interval);
}

/// Updates the config to enable immediate syncing with the peer.
///
/// Overrides [`sync_peer_config_builder_set_sync_later`] if invoked afterward.
///
/// By default, the peer is synced with immediately.
///
/// @param[in,out] cfg a pointer to the builder for a sync config
///
/// @relates AranyaSyncPeerConfigBuilder.
// TODO: aranya-core#129
pub fn sync_peer_config_builder_set_sync_now(cfg: &mut SyncPeerConfigBuilder) {
    cfg.sync_now(true);
}

/// Updates the config to disable immediate syncing with the peer.
///
/// Overrides [`sync_peer_config_builder_set_sync_now`] if invoked afterward.
///
/// By default, the peer is synced with immediately.
/// @param[in,out] cfg a pointer to the builder for a sync config
///
/// @relates AranyaSyncPeerConfigBuilder.
// TODO: aranya-core#129
pub fn sync_peer_config_builder_set_sync_later(cfg: &mut SyncPeerConfigBuilder) {
    cfg.sync_now(false);
}

/// Assign a role to a device.
///
/// This will change the device's current role to the new role assigned.
///
/// Permission to perform this operation is checked against the Aranya policy.
///
/// @param[in] client the Aranya Client [`Client`].
/// @param[in] team the team's ID [`TeamId`].
/// @param[in] device the device's ID [`DeviceId`].
/// @param[in] role the role [`Role`] to assign to the device.
///
/// @relates AranyaClient.
pub fn assign_role(
    client: &Client,
    team: &TeamId,
    device: &DeviceId,
    role: Role,
) -> Result<(), imp::Error> {
    client.rt.block_on(
        client
            .inner
            .team(team.into())
            .assign_role(device.into(), role.into()),
    )?;
    Ok(())
}

/// Revoke a role from a device.
///
/// Permission to perform this operation is checked against the Aranya policy.
///
/// @param[in] client the Aranya Client [`Client`].
/// @param[in] team the team's ID [`TeamId`].
/// @param[in] device the device's ID [`DeviceId`].
/// @param[in] role the role [`Role`] to revoke from the device.
///
/// @relates AranyaClient.
pub fn revoke_role(
    client: &Client,
    team: &TeamId,
    device: &DeviceId,
    role: Role,
) -> Result<(), imp::Error> {
    client.rt.block_on(
        client
            .inner
            .team(team.into())
            .revoke_role(device.into(), role.into()),
    )?;
    Ok(())
}

/// Create a channel label.
///
/// Permission to perform this operation is checked against the Aranya policy.
///
/// @param[in] client the Aranya Client [`Client`].
/// @param[in] team the team's ID [`TeamId`].
/// @param[in] name label name string [`LabelName`].
///
/// @relates AranyaClient.
pub fn create_label(
    client: &Client,
    team: &TeamId,
    name: LabelName,
) -> Result<LabelId, imp::Error> {
    // SAFETY: Caller must ensure `name` is a valid C String.
    let name = unsafe { name.as_underlying() }?;
    let label_id = client
        .rt
        .block_on(client.inner.team(team.into()).create_label(name))?;
    Ok(label_id.into())
}

/// Delete a channel label.
///
/// Permission to perform this operation is checked against the Aranya policy.
///
/// @param[in] client the Aranya Client [`Client`].
/// @param[in] team the team's ID [`TeamId`].
/// @param[in] label_id the channel label ID [`LabelId`] to delete.
///
/// @relates AranyaClient.
pub fn delete_label(client: &Client, team: &TeamId, label_id: &LabelId) -> Result<(), imp::Error> {
    client
        .rt
        .block_on(client.inner.team(team.into()).delete_label(label_id.into()))?;
    Ok(())
}

/// Assign a label to a device so that it can be used for a channel.
///
/// Permission to perform this operation is checked against the Aranya policy.
///
/// @param[in] client the Aranya Client [`Client`].
/// @param[in] team the team's ID [`TeamId`].
/// @param[in] device the device ID [`DeviceId`] of the device to assign the label to.
/// @param[in] label_id the AQC channel label ID [`LabelId`].
///
/// @relates AranyaClient.
pub fn assign_label(
    client: &Client,
    team: &TeamId,
    device: &DeviceId,
    label_id: &LabelId,
    op: ChanOp,
) -> Result<(), imp::Error> {
    client
        .rt
        .block_on(client.inner.team(team.into()).assign_label(
            device.into(),
            label_id.into(),
            op.into(),
        ))?;
    Ok(())
}

/// Revoke a label from a device.
///
/// Permission to perform this operation is checked against the Aranya policy.
///
/// @param[in] client the Aranya Client [`Client`].
/// @param[in] team the team's ID [`TeamId`].
/// @param[in] device the device ID [`DeviceId`] of the device to revoke the label from.
/// @param[in] label_id the AQC channel label ID [`LabelId`].
///
/// @relates AranyaClient.
pub fn revoke_label(
    client: &Client,
    team: &TeamId,
    device: &DeviceId,
    label_id: &LabelId,
) -> Result<(), imp::Error> {
    client.rt.block_on(
        client
            .inner
            .team(team.into())
            .revoke_label(device.into(), label_id.into()),
    )?;
    Ok(())
}

/// Create a new graph/team with the current device as the owner.
///
/// @param[in] client the Aranya Client [`Client`].
/// @param[in] cfg the Team Configuration [`CreateTeamConfig`].
/// @param[out] __output the team's ID [`TeamId`].
///
/// @relates AranyaClient.
pub fn create_team(client: &Client, cfg: &CreateTeamConfig) -> Result<TeamId, imp::Error> {
    let cfg: &imp::CreateTeamConfig = cfg.deref();
    let team_id = client
        .rt
        .block_on(client.inner.create_team(cfg.into()))?
        .team_id();

    Ok(team_id.into())
}

/// Return random bytes from Aranya's CSPRNG.
///
/// This method can be used to generate a PSK seed IKM for the QUIC syncer.
///
/// @param[in] client the Aranya Client [`Client`].
/// @param[out] buf buffer where random bytes are written to.
/// @param[in] buf_len the size of the buffer.
///
/// @relates AranyaClient.
pub unsafe fn rand(client: &Client, buf: &mut [MaybeUninit<u8>]) {
    buf.fill(MaybeUninit::new(0));
    // SAFETY: We just initialized the buf and are removing MaybeUninit.
    let buf = unsafe { slice::from_raw_parts_mut(buf.as_mut_ptr().cast::<u8>(), buf.len()) };

    client.rt.block_on(client.inner.rand(buf));
}

/// Return serialized PSK seed encrypted for another device on the team.
///
/// The PSK seed will be encrypted using the public encryption key of the specified device on the team.
///
/// Returns an `AranyaBufferTooSmall` error if the output buffer is too small to hold the seed bytes.
/// Writes the number of bytes that would have been returned to `seed_len`.
/// The application can use `seed_len` to allocate a larger buffer.
///
/// @param[in] client the Aranya Client [`Client`].
/// @param[in] team_id the team's ID [`TeamId`].
/// @param[in] keybundle serialized keybundle byte buffer `KeyBundle`.
/// @param[in] keybundle_len the length of the keybundle
/// @param[out] seed the serialized, encrypted PSK seed.
/// @param[in,out] seed_len the number of bytes written to the seed buffer.
///
/// This method will be removed soon since certificates will be used instead of PSKs in the future.
///
/// @relates AranyaClient.
pub unsafe fn encrypt_psk_seed_for_peer(
    client: &Client,
    team_id: &TeamId,
    keybundle: &[u8],
    seed: *mut MaybeUninit<u8>,
    seed_len: &mut usize,
) -> Result<(), imp::Error> {
    let keybundle = imp::key_bundle_deserialize(keybundle)?;

    let wrapped_seed = client.rt.block_on(
        client
            .inner
            .team(team_id.into())
            .encrypt_psk_seed_for_peer(keybundle.encryption()),
    )?;

    if *seed_len < wrapped_seed.len() {
        *seed_len = wrapped_seed.len();
        return Err(imp::Error::BufferTooSmall);
    }
    let out = aranya_capi_core::try_as_mut_slice!(seed, *seed_len);
    for (dst, src) in out.iter_mut().zip(&wrapped_seed) {
        dst.write(*src);
    }
    *seed_len = wrapped_seed.len();

    Ok(())
}

/// Add a team to the local device store.
///
/// @param[in] client the Aranya Client [`Client`].
/// @param[in] cfg the Team Configuration [`AddTeamConfig`].
///
/// @relates AranyaClient.
pub fn add_team(client: &Client, cfg: &AddTeamConfig) -> Result<(), imp::Error> {
    let cfg: &imp::AddTeamConfig = cfg.deref();
    client.rt.block_on(client.inner.add_team(cfg.into()))?;
    Ok(())
}

/// Remove a team from local device storage.
///
/// @param[in] client the Aranya Client [`Client`].
/// @param[in] team the team's ID [`TeamId`].
///
/// @relates AranyaClient.
pub fn remove_team(client: &Client, team: &TeamId) -> Result<(), imp::Error> {
    client.rt.block_on(client.inner.remove_team(team.into()))?;
    Ok(())
}

/// Close the team and stop all operations on the graph.
///
/// @param[in] client the Aranya Client [`Client`].
/// @param[in] team the team's ID [`TeamId`].
///
/// @relates AranyaClient.
pub fn close_team(client: &Client, team: &TeamId) -> Result<(), imp::Error> {
    client
        .rt
        .block_on(client.inner.team(team.into()).close_team())?;
    Ok(())
}

/// Add a device to the team with the default role.
///
/// Permission to perform this operation is checked against the Aranya policy.
///
/// @param[in] client the Aranya Client [`Client`].
/// @param[in] team the team's ID [`TeamId`].
/// @param[in] keybundle serialized keybundle byte buffer `KeyBundle`.
/// @param[in] keybundle_len is the length of the serialized keybundle.
///
/// @relates AranyaClient.
pub unsafe fn add_device_to_team(
    client: &Client,
    team: &TeamId,
    keybundle: &[u8],
) -> Result<(), imp::Error> {
    let keybundle = imp::key_bundle_deserialize(keybundle)?;

    client
        .rt
        .block_on(client.inner.team(team.into()).add_device_to_team(keybundle))?;
    Ok(())
}

/// Remove a device from the team.
///
/// Permission to perform this operation is checked against the Aranya policy.
///
/// @param[in] client the Aranya Client [`Client`].
/// @param[in] team the team's ID [`TeamId`].
/// @param[in] device the device's ID [`DeviceId`].
///
/// @relates AranyaClient.
pub fn remove_device_from_team(
    client: &Client,
    team: &TeamId,
    device: &DeviceId,
) -> Result<(), imp::Error> {
    client.rt.block_on(
        client
            .inner
            .team(team.into())
            .remove_device_from_team(device.into()),
    )?;
    Ok(())
}

/// Add the peer for automatic periodic Aranya state syncing.
///
/// If a peer is not reachable on the network, sync errors
/// will appear in the tracing logs and
/// Aranya will be unable to sync state with that peer.
///
/// @param[in] client the Aranya Client [`Client`].
/// @param[in] team the team's ID [`TeamId`].
/// @param[in] addr the peer's Aranya network address [`Addr`].
/// @param[in] config configuration values for syncing with a peer.
///
/// @relates AranyaClient.
pub unsafe fn add_sync_peer(
    client: &Client,
    team: &TeamId,
    addr: Addr,
    config: &SyncPeerConfig,
) -> Result<(), imp::Error> {
    // SAFETY: Caller must ensure `addr` is a valid C String.
    let addr = unsafe { addr.as_underlying() }?;
    client.rt.block_on(
        client
            .inner
            .team(team.into())
            .add_sync_peer(addr, (*config).clone().into()),
    )?;
    Ok(())
}

/// Remove the peer from automatic Aranya state syncing.
///
/// @param[in] client the Aranya Client [`Client`].
/// @param[in] team the team's ID [`TeamId`].
/// @param[in] addr the peer's Aranya network address [`Addr`].
///
/// @relates AranyaClient.
pub unsafe fn remove_sync_peer(
    client: &Client,
    team: &TeamId,
    addr: Addr,
) -> Result<(), imp::Error> {
    // SAFETY: Caller must ensure `addr` is a valid C String.
    let addr = unsafe { addr.as_underlying() }?;
    client
        .rt
        .block_on(client.inner.team(team.into()).remove_sync_peer(addr))?;
    Ok(())
}

/// Sync with peer immediately.
///
/// If a peer is not reachable on the network, sync errors
/// will appear in the tracing logs and
/// Aranya will be unable to sync state with that peer.
///
///
/// This function ignores [`sync_peer_config_builder_set_interval`] and
/// [`sync_peer_config_builder_set_sync_later`], if set.
///
/// @param[in] client the Aranya Client [`Client`].
/// @param[in] team the team's ID [`TeamId`].
/// @param[in] addr the peer's Aranya network address [`Addr`].
/// @param[in] config configuration values for syncing with a peer.
///
/// Default values for a sync config will be used if `config` is `NULL`
///
/// @relates AranyaClient.
pub unsafe fn sync_now(
    client: &Client,
    team: &TeamId,
    addr: Addr,
    config: Option<&SyncPeerConfig>,
) -> Result<(), imp::Error> {
    // SAFETY: Caller must ensure `addr` is a valid C String.
    let addr = unsafe { addr.as_underlying() }?;
    client.rt.block_on(
        client
            .inner
            .team(team.into())
            .sync_now(addr, config.map(|config| (*config).clone().into())),
    )?;
    Ok(())
}

/// Query devices on team.
///
/// @param[in] client the Aranya Client [`Client`].
/// @param[in] team the team's ID [`TeamId`].
/// @param[out] devices returns a list of device IDs on the team [`DeviceId`].
/// @param[in,out] devices_len returns the length of the devices list [`DeviceId`].
///
/// @relates AranyaClient.
pub unsafe fn query_devices_on_team(
    client: &Client,
    team: &TeamId,
    devices: *mut MaybeUninit<DeviceId>,
    devices_len: &mut usize,
) -> Result<(), imp::Error> {
    let data = client
        .rt
        .block_on(client.inner.team(team.into()).queries().devices_on_team())?;
    let data = data.__data();
    let out = aranya_capi_core::try_as_mut_slice!(devices, *devices_len);
    if *devices_len < data.len() {
        *devices_len = data.len();
        return Err(imp::Error::BufferTooSmall);
    }
    for (dst, src) in out.iter_mut().zip(data) {
        dst.write((*src).into());
    }
    *devices_len = data.len();
    Ok(())
}

// TODO: query_device_role

/// Query device's keybundle.
///
/// @param[in] client the Aranya Client [`Client`].
/// @param[in] team the team's ID [`TeamId`].
/// @param[in] device the device's ID [`DeviceId`].
/// @param[out] keybundle keybundle byte buffer `KeyBundle`.
/// @param[in,out] keybundle_len returns the length of the serialized keybundle.
///
/// @relates AranyaClient.
pub unsafe fn query_device_keybundle(
    client: &Client,
    team: &TeamId,
    device: &DeviceId,
    keybundle: *mut MaybeUninit<u8>,
    keybundle_len: &mut usize,
) -> Result<(), imp::Error> {
    let keys = client.rt.block_on(
        client
            .inner
            .team(team.into())
            .queries()
            .device_keybundle(device.into()),
    )?;
    // SAFETY: Must trust caller provides valid ptr/len for keybundle buffer.
    unsafe { imp::key_bundle_serialize(&keys, keybundle, keybundle_len)? };
    Ok(())
}

/// Query device label assignments.
///
/// Returns an `AranyaBufferTooSmall` error if the output buffer is too small to hold the labels.
/// Writes the number of labels that would have been returned to `labels_len`.
/// The application can use `labels_len` to allocate a larger buffer.
///
/// @param[in] client the Aranya Client [`Client`].
/// @param[in] team the team's ID [`TeamId`].
/// @param[in] device the device's ID [`DeviceId`].
/// @param[out] labels returns a list of labels assigned to the device [`LabelId`].
/// @param[in,out] labels_len returns the length of the labels list [`LabelId`].
///
/// @relates AranyaClient.
pub unsafe fn query_device_label_assignments(
    client: &Client,
    team: &TeamId,
    device: &DeviceId,
    labels: *mut MaybeUninit<LabelId>,
    labels_len: &mut usize,
) -> Result<(), imp::Error> {
    let data = client.rt.block_on(
        client
            .inner
            .team(team.into())
            .queries()
            .device_label_assignments(device.into()),
    )?;
    let data = data.__data();
    let out = aranya_capi_core::try_as_mut_slice!(labels, *labels_len);
    if *labels_len < data.len() {
        *labels_len = data.len();
        return Err(imp::Error::BufferTooSmall);
    }
    for (dst, src) in out.iter_mut().zip(data) {
        dst.write(src.id.into());
    }
    *labels_len = data.len();
    Ok(())
}

/// Query for list of existing labels.
///
/// Returns an `AranyaBufferTooSmall` error if the output buffer is too small to hold the labels.
/// Writes the number of labels that would have been returned to `labels_len`.
/// The application can use `labels_len` to allocate a larger buffer.
///
/// @param[in] client the Aranya Client [`Client`].
/// @param[in] team the team's ID [`TeamId`].
/// @param[out] labels returns a list of labels [`LabelId`].
/// @param[in,out] labels_len returns the length of the labels list [`LabelId`].
///
/// @relates AranyaClient.
pub unsafe fn query_labels(
    client: &Client,
    team: &TeamId,
    labels: *mut MaybeUninit<LabelId>,
    labels_len: &mut usize,
) -> Result<(), imp::Error> {
    let data = client
        .rt
        .block_on(client.inner.team(team.into()).queries().labels())?;
    let data = data.__data();
    let out = aranya_capi_core::try_as_mut_slice!(labels, *labels_len);
    for (dst, src) in out.iter_mut().zip(data) {
        dst.write(src.id.into());
    }
    if *labels_len < data.len() {
        *labels_len = data.len();
        return Err(imp::Error::BufferTooSmall);
    }
    *labels_len = data.len();
    Ok(())
}

/// Query if a label exists.
///
/// @param[in] client the Aranya Client [`Client`].
/// @param[in] team the team's ID [`TeamId`].
/// @param[in] device the device's ID [`DeviceId`].
/// @param[in] label the label [`LabelId`].
/// @param[out] __output boolean indicating whether the label exists.
///
/// @relates AranyaClient.
pub unsafe fn query_label_exists(
    client: &Client,
    team: &TeamId,
    label: &LabelId,
) -> Result<bool, imp::Error> {
    let exists = client.rt.block_on(
        client
            .inner
            .team(team.into())
            .queries()
            .label_exists(label.into()),
    )?;
    Ok(exists)
}

/// Query device's AQC network identifier.
///
/// @param[in] client the Aranya Client [`Client`].
/// @param[in] team the team's ID [`TeamId`].
/// @param[in] device the device's ID [`DeviceId`].
/// @param[out] ident network identifier string [`NetIdentifier`].
/// @param[in,out] length of ident
///
/// @relates AranyaClient.
#[cfg(feature = "aqc")]
pub unsafe fn query_aqc_net_identifier(
    client: &Client,
    team: &TeamId,
    device: &DeviceId,
    ident: *mut MaybeUninit<c_char>,
    ident_len: &mut usize,
) -> Result<bool, imp::Error> {
    let Some(net_identifier) = client.rt.block_on(
        client
            .inner
            .team(team.into())
            .queries()
            .aqc_net_identifier(device.into()),
    )?
    else {
        return Ok(false);
    };
    let ident = aranya_capi_core::try_as_mut_slice!(ident, *ident_len);
    aranya_capi_core::write_c_str(ident, &net_identifier, ident_len)?;
    Ok(true)
}

/// Associate a network identifier to a device for use with AQC.
///
/// Permission to perform this operation is checked against the Aranya policy.
///
/// If the address already exists for this device, it is replaced with the new address. Capable
/// of resolving addresses via DNS, required to be statically mapped to IPV4. For use with
/// OpenChannel and receiving messages. Can take either DNS name or IPV4.
///
/// @param[in] client the Aranya Client [`Client`].
/// @param[in] team the team's ID [`TeamId`].
/// @param[in] device the device's ID [`DeviceId`].
/// @param[in] net_identifier the device's network identifier [`NetIdentifier`].
///
/// @relates AranyaClient.
#[cfg(feature = "aqc")]
pub unsafe fn aqc_assign_net_identifier(
    client: &Client,
    team: &TeamId,
    device: &DeviceId,
    net_identifier: NetIdentifier,
) -> Result<(), imp::Error> {
    // SAFETY: Caller must ensure `net_identifier` is a valid C String.
    let net_identifier = unsafe { net_identifier.as_underlying() }?;
    client.rt.block_on(
        client
            .inner
            .team(team.into())
            .assign_aqc_net_identifier(device.into(), net_identifier),
    )?;
    Ok(())
}

/// Disassociate an AQC network identifier from a device.
///
/// Permission to perform this operation is checked against the Aranya policy.
///
/// @param[in] client the Aranya Client [`Client`].
/// @param[in] team the team's ID [`TeamId`].
/// @param[in] device the device's ID [`DeviceId`].
/// @param[in] net_identifier the device's network identifier [`NetIdentifier`].
///
/// @relates AranyaClient.
#[cfg(feature = "aqc")]
pub unsafe fn aqc_remove_net_identifier(
    client: &Client,
    team: &TeamId,
    device: &DeviceId,
    net_identifier: NetIdentifier,
) -> Result<(), imp::Error> {
    // SAFETY: Caller must ensure `net_identifier` is a valid C String.
    let net_identifier = unsafe { net_identifier.as_underlying() }?;
    client.rt.block_on(
        client
            .inner
            .team(team.into())
            .remove_aqc_net_identifier(device.into(), net_identifier),
    )?;
    Ok(())
}

/// A type containing the AQC channel variant.
///
/// Note that this data is only valid after a successful call to
/// `try_receive_channel`, and is invalidated after calling
/// `get_bidi_channel`/`get_receive_channel`.
#[cfg(feature = "aqc")]
#[aranya_capi_core::derive(Cleanup)]
#[aranya_capi_core::opaque(size = 168, align = 8)]
pub type AqcPeerChannel = Safe<imp::AqcPeerChannel>;

/// An enum containing all [`AqcPeerChannel`] variants.
#[cfg(feature = "aqc")]
#[repr(u8)]
#[derive(Copy, Clone, Debug)]
pub enum AqcChannelType {
    Bidirectional,
    Receiver,
}

/// An AQC Bidirectional Channel Object.
#[cfg(feature = "aqc")]
#[aranya_capi_core::derive(Cleanup)]
#[aranya_capi_core::opaque(size = 160, align = 8)]
pub type AqcBidiChannel = Safe<imp::AqcBidiChannel>;

/// An AQC Sender Channel Object.
#[cfg(feature = "aqc")]
#[aranya_capi_core::derive(Cleanup)]
#[aranya_capi_core::opaque(size = 160, align = 8)]
pub type AqcSendChannel = Safe<imp::AqcSendChannel>;

/// An AQC Receiver Channel Object.
#[cfg(feature = "aqc")]
#[aranya_capi_core::derive(Cleanup)]
#[aranya_capi_core::opaque(size = 160, align = 8)]
pub type AqcReceiveChannel = Safe<imp::AqcReceiveChannel>;

/// An AQC Bidirectional Stream Object.
#[cfg(feature = "aqc")]
#[aranya_capi_core::derive(Cleanup)]
#[aranya_capi_core::opaque(size = 208, align = 8)]
pub type AqcBidiStream = Safe<imp::AqcBidiStream>;

/// An AQC Sender Stream Object.
#[cfg(feature = "aqc")]
#[aranya_capi_core::derive(Cleanup)]
#[aranya_capi_core::opaque(size = 176, align = 8)]
pub type AqcSendStream = Safe<imp::AqcSendStream>;

/// An AQC Receiver Stream Object.
#[cfg(feature = "aqc")]
#[aranya_capi_core::derive(Cleanup)]
#[aranya_capi_core::opaque(size = 208, align = 8)]
pub type AqcReceiveStream = Safe<imp::AqcReceiveStream>;

/// Create a bidirectional AQC channel between this device and a peer.
///
/// Permission to perform this operation is checked against the Aranya policy.
///
/// @param[in]  client the Aranya Client [`Client`].
/// @param[in]  team the team's ID [`TeamId`].
/// @param[in]  peer the peer's network identifier [`NetIdentifier`].
/// @param[in]  label_id the AQC channel label ID [`LabelId`] to create the channel with.
/// @param[out] channel the AQC channel object [`AqcBidiChannel`].
///
/// @relates AranyaClient.
#[cfg(feature = "aqc")]
pub unsafe fn aqc_create_bidi_channel(
    client: &Client,
    team: &TeamId,
    peer: NetIdentifier,
    label_id: &LabelId,
    channel: &mut MaybeUninit<AqcBidiChannel>,
) -> Result<(), imp::Error> {
    // SAFETY: Caller must ensure `peer` is a valid C String.
    let peer = unsafe { peer.as_underlying() }?;

    let chan = client.rt.block_on(
        client
            .inner
            .aqc()
            .ok_or(imp::Error::NotEnabled)?
            .create_bidi_channel(team.into(), peer, label_id.into()),
    )?;

    AqcBidiChannel::init(channel, imp::AqcBidiChannel::new(chan));
    Ok(())
}

/// Create a unidirectional AQC channel between this device and a peer.
///
/// Permission to perform this operation is checked against the Aranya policy.
///
/// @param[in]  client the Aranya Client [`Client`].
/// @param[in]  team the team's ID [`TeamId`].
/// @param[in]  peer the peer's network identifier [`NetIdentifier`].
/// @param[in]  label_id the AQC channel label ID [`LabelId`] to create the channel with.
/// @param[out] channel the AQC channel object [`AqcSendChannel`].
///
/// @relates AranyaClient.
#[cfg(feature = "aqc")]
pub unsafe fn aqc_create_uni_channel(
    client: &Client,
    team: &TeamId,
    peer: NetIdentifier,
    label_id: &LabelId,
    channel: &mut MaybeUninit<AqcSendChannel>,
) -> Result<(), imp::Error> {
    // SAFETY: Caller must ensure `peer` is a valid C String.
    let peer = unsafe { peer.as_underlying() }?;

    let chan = client.rt.block_on(
        client
            .inner
            .aqc()
            .ok_or(imp::Error::NotEnabled)?
            .create_uni_channel(team.into(), peer, label_id.into()),
    )?;

    AqcSendChannel::init(channel, imp::AqcSendChannel::new(chan));
    Ok(())
}

/// Delete a bidirectional AQC channel.
/// Zeroizes PSKs associated with the channel.
/// Closes all associated QUIC connections and streams.
///
/// @param[in] client the Aranya Client [`Client`].
/// @param[in] channel the AQC Channel [`AqcBidiChannel`] to delete.
///
/// @relates AranyaClient.
#[cfg(feature = "aqc")]
pub fn aqc_delete_bidi_channel(
    client: &Client,
    channel: &mut AqcBidiChannel,
) -> Result<(), imp::Error> {
    client.rt.block_on(
        client
            .inner
            .aqc()
            .ok_or(imp::Error::NotEnabled)?
            .delete_bidi_channel(&mut channel.inner),
    )?;
    Ok(())
}

/// Delete a send unidirectional AQC channel.
/// Zeroizes PSKs associated with the channel.
/// Closes all associated QUIC connections and streams.
///
/// @param[in] client the Aranya Client [`Client`].
/// @param[in] channel the AQC Channel [`AqcSendChannel`] to delete.
///
/// @relates AranyaClient.
#[cfg(feature = "aqc")]
pub fn aqc_delete_send_uni_channel(
    client: &Client,
    channel: &mut AqcSendChannel,
) -> Result<(), imp::Error> {
    client.rt.block_on(
        client
            .inner
            .aqc()
            .ok_or(imp::Error::NotEnabled)?
            .delete_send_uni_channel(&mut channel.inner),
    )?;
    Ok(())
}

/// Delete a receive unidirectional AQC channel.
/// Zeroizes PSKs associated with the channel.
/// Closes all associated QUIC connections and streams.
///
/// @param[in] client the Aranya Client [`Client`].
/// @param[in] channel the AQC Channel [`AqcReceiveChannel`] to delete.
///
/// @relates AranyaClient.
#[cfg(feature = "aqc")]
pub fn aqc_delete_receive_uni_channel(
    client: &Client,
    channel: &mut AqcReceiveChannel,
) -> Result<(), imp::Error> {
    client.rt.block_on(
        client
            .inner
            .aqc()
            .ok_or(imp::Error::NotEnabled)?
            .delete_receive_uni_channel(&mut channel.inner),
    )?;
    Ok(())
}

/// Tries to poll AQC to see if any channels have been received.
///
/// This can return `ARANYA_ERROR_WOULD_BLOCK` to signal that there aren't any
/// channels received yet which is considered a non-fatal error.
///
/// Note that the [`AqcPeerChannel`] must be converted before it can be used:
/// ```C
/// AranyaAqcPeerChannel channel;
/// AranyaAqcChannelType channel_type;
/// AranyaAqcBidiChannel bidi;
/// AranyaAqcReceiveChannel receiver;
///
/// aranya_aqc_try_receive_channel(&client, &channel, &channel_type);
/// switch (channel_type) {
///     case ARANYA_AQC_CHANNEL_TYPE_BIDIRECTIONAL:
///         aranya_aqc_get_bidi_channel(&channel, &bidi);
///         break;
///     case ARANYA_AQC_CHANNEL_TYPE_RECEIVER:
///         aranya_aqc_get_receive_channel(&channel, &receiver);
///         break;
/// }
/// ```
///
/// @param[in]  client the Aranya Client [`Client`].
/// @param[out] channel the AQC channel holder [`AqcPeerChannel`].
/// @param[out] __output the corresponding AQC channel type [`AqcChannelType`].
///
/// @relates AranyaClient.
#[cfg(feature = "aqc")]
pub fn aqc_try_receive_channel(
    client: &Client,
    channel: &mut MaybeUninit<AqcPeerChannel>,
) -> Result<AqcChannelType, imp::Error> {
    let chan = client
        .inner
        .aqc()
        .ok_or(imp::Error::NotEnabled)?
        .try_receive_channel()?;

    let chan_type = match chan {
        aqc::AqcPeerChannel::Bidi { .. } => AqcChannelType::Bidirectional,
        aqc::AqcPeerChannel::Receive { .. } => AqcChannelType::Receiver,
    };

    AqcPeerChannel::init(channel, imp::AqcPeerChannel::new(chan));

    Ok(chan_type)
}

/// Converts the [`AqcPeerChannel`]` into an [`AqcBidiChannel`] for sending/receiving data.
///
/// Returns `ARANYA_ERROR_INVALID_ARGUMENT` if called when the AqcPeerChannel is the wrong type.
///
/// Note that this function takes ownership of the [`AqcPeerChannel`] and invalidates any further use.
///
/// @param[in]  channel the AQC channel holder [`AqcPeerChannel`] that holds a channel object.
/// @param[out] bidi the AQC channel object [`AqcBidiChannel`] that holds channel info.
///
/// @relates AranyaAqcPeerChannel.
#[cfg(feature = "aqc")]
pub fn aqc_get_bidi_channel(
    channel: OwnedPtr<AqcPeerChannel>,
    bidi: &mut MaybeUninit<AqcBidiChannel>,
) -> Result<(), imp::Error> {
    if let aqc::AqcPeerChannel::Bidi(channel) =
        // SAFETY: the user is responsible for passing in a valid AqcPeerChannel pointer.
        unsafe { Opaque::into_inner(channel.read()).into_inner().inner }
    {
        AqcBidiChannel::init(bidi, imp::AqcBidiChannel::new(channel));
        Ok(())
    } else {
        Err(InvalidArg::new(
            "channel",
            "Tried to call get_bidi_channel with a `AqcPeerChannel` that wasn't Bidirectional!",
        )
        .into())
    }
}

/// Converts the [`AqcPeerChannel`]` into an [`AqcReceiveChannel`] for receiving data.
///
/// Returns `ARANYA_ERROR_INVALID_ARGUMENT` if called when the AqcPeerChannel is the wrong type.
///
/// Note that this function takes ownership of the [`AqcPeerChannel`] and invalidates any further use.
///
/// @param[in]  channel the AQC channel container [`AqcPeerChannel`].
/// @param[out] receiver the AQC channel object [`AqcReceiveChannel`].
///
/// @relates AranyaAqcPeerChannel.
#[cfg(feature = "aqc")]
pub fn aqc_get_receive_channel(
    channel: OwnedPtr<AqcPeerChannel>,
    receiver: &mut MaybeUninit<AqcReceiveChannel>,
) -> Result<(), imp::Error> {
    if let aqc::AqcPeerChannel::Receive(recv) =
        // SAFETY: the user is responsible for passing in a valid AqcPeerChannel pointer.
        unsafe { Opaque::into_inner(channel.read()).into_inner().inner }
    {
        AqcReceiveChannel::init(receiver, imp::AqcReceiveChannel::new(recv));
        Ok(())
    } else {
        Err(InvalidArg::new(
            "channel",
            "Tried to call get_receiver_channel with a `AqcPeerChannel` that wasn't a receiver!",
        )
        .into())
    }
}

/// Create a bidirectional stream from a [`AqcBidiChannel`].
///
/// Note that the recipient will not be able to receive the stream until data is
/// sent over the stream.
///
/// @param[in]  client the Aranya Client [`Client`].
/// @param[in]  channel the AQC channel object [`AqcBidiChannel`].
/// @param[out] stream the bidirectional AQC stream [`AqcBidiStream`].
///
/// @relates AranyaClient.
#[cfg(feature = "aqc")]
pub fn aqc_bidi_create_bidi_stream(
    client: &Client,
    channel: &mut AqcBidiChannel,
    stream: &mut MaybeUninit<AqcBidiStream>,
) -> Result<(), imp::Error> {
    let bidi = client.rt.block_on(channel.inner.create_bidi_stream())?;

    AqcBidiStream::init(stream, imp::AqcBidiStream::new(bidi));
    Ok(())
}

/// Send some data to a peer using an [`AqcBidiStream`].
///
/// @param[in] client the Aranya Client [`Client`].
/// @param[in] stream the sending side of a stream [`AqcBidiStream`].
/// @param[in] data pointer to the data to send.
/// @param[in] data_len length of the data to send.
///
/// @relates AranyaClient.
#[cfg(feature = "aqc")]
pub fn aqc_bidi_stream_send(
    client: &Client,
    stream: &mut AqcBidiStream,
    data: &[u8],
) -> Result<(), imp::Error> {
    let data = Bytes::copy_from_slice(data);
    Ok(client.rt.block_on(stream.inner.send(data))?)
}

/// Receive some data from an [`AqcBidiStream`].
///
/// This can return `ARANYA_ERROR_WOULD_BLOCK` to signal that there aren't any streams
/// received yet which is considered a non-fatal error.
///
/// @param[in]  stream the receiving side of a stream [`AqcBidiStream`].
/// @param[out] buffer pointer to the target buffer.
/// @param[in,out] buffer_len length of the target buffer.
///
/// @relates AranyaAqcBidiStream.
#[cfg(feature = "aqc")]
pub unsafe fn aqc_bidi_stream_try_recv(
    stream: &mut AqcBidiStream,
    buffer: *mut MaybeUninit<u8>,
    buffer_len: &mut usize,
) -> Result<(), imp::Error> {
    if buffer.is_null() || *buffer_len == 0 {
        return Err(InvalidArg::new(
            "buffer",
            "Tried to call aqc_bidi_stream_try_recv with an empty buffer",
        )
        .into());
    }

    let mut written = 0;
    let mut buf = aranya_capi_core::try_as_mut_slice!(buffer, *buffer_len);
    while !buf.is_empty() {
        written += imp::aqc::consume_bytes(&mut buf, &mut stream.data);
        match stream.inner.try_receive() {
            Ok(data) => stream.data = data,
            Err(_) if written > 0 => break,
            Err(e) => return Err(e.into()),
        }
    }
    *buffer_len = written;
    Ok(())
}

/// Create a unidirectional stream from an [`AqcBidiChannel`].
///
/// Note that the recipient will not be able to receive the stream until data is
/// sent over the stream.
///
/// @param[in]  client the Aranya Client [`Client`].
/// @param[in]  channel the AQC channel object [`AqcBidiChannel`].
/// @param[out] stream the sending side of a stream [`AqcSendStream`].
///
/// @relates AranyaClient.
#[cfg(feature = "aqc")]
pub fn aqc_bidi_create_uni_stream(
    client: &Client,
    channel: &mut AqcBidiChannel,
    stream: &mut MaybeUninit<AqcSendStream>,
) -> Result<(), imp::Error> {
    let send = client.rt.block_on(channel.inner.create_uni_stream())?;

    AqcSendStream::init(stream, imp::AqcSendStream::new(send));
    Ok(())
}

/// Tries to receive the receive (and potentially send) ends of a stream.
///
/// This can return `ARANYA_ERROR_WOULD_BLOCK` to signal that there aren't any
/// streams received yet which is considered a non-fatal error.
///
/// Note that the recipient will not be able to receive the stream until data is
/// sent over the stream.
///
/// Additionally, the send stream will only be initialized if `send_init` is true.
///
/// @param[in]  channel the AQC channel object [`AqcBidiChannel`].
/// @param[out] recv_stream the receiving side of a stream [`AqcReceiveStream`].
/// @param[out] send_stream the sending side of a stream [`AqcSendStream`].
/// @param[out] send_init whether or not we received a `send_stream`.
///
/// @relates AranyaAqcBidiChannel.
#[cfg(feature = "aqc")]
pub fn aqc_bidi_try_receive_stream(
    channel: &mut AqcBidiChannel,
    recv_stream: &mut MaybeUninit<AqcReceiveStream>,
    send_stream: &mut MaybeUninit<AqcSendStream>,
    send_init: &mut MaybeUninit<bool>,
) -> Result<(), imp::Error> {
    let stream = channel.inner.try_receive_stream()?;
    match stream {
        aqc::AqcPeerStream::Bidi(bidi) => {
            let (send, recv) = bidi.split();
            AqcReceiveStream::init(recv_stream, imp::AqcReceiveStream::new(recv));
            AqcSendStream::init(send_stream, imp::AqcSendStream::new(send));
            send_init.write(true);
        }
        aqc::AqcPeerStream::Receive(recv) => {
            AqcReceiveStream::init(recv_stream, imp::AqcReceiveStream::new(recv));
            send_init.write(false);
        }
    }
    Ok(())
}

/// Create a unidirectional stream from an [`AqcSendChannel`].
///
/// Note that the recipient will not be able to receive the stream until data is
/// sent over the stream.
///
/// @param[in]  client the Aranya Client [`Client`].
/// @param[in]  channel the AQC channel object [`AqcSendChannel`].
/// @param[out] stream the sending side of a stream [`AqcSendStream`].
///
/// @relates AranyaClient.
#[cfg(feature = "aqc")]
pub fn aqc_send_create_uni_stream(
    client: &Client,
    channel: &mut AqcSendChannel,
    stream: &mut MaybeUninit<AqcSendStream>,
) -> Result<(), imp::Error> {
    let send = client.rt.block_on(channel.inner.create_uni_stream())?;

    AqcSendStream::init(stream, imp::AqcSendStream::new(send));
    Ok(())
}

/// Receives the stream from an [`AqcReceiveChannel`].
///
/// Note that the recipient will not be able to receive the stream until data is
/// sent over the stream.
///
/// This can return `ARANYA_ERROR_WOULD_BLOCK` to signal that there aren't any streams
/// received yet which is considered a non-fatal error.
///
/// @param[in]  channel the AQC channel object [`AqcReceiveChannel`].
/// @param[out] stream the receiving side of a stream [`AqcReceiveStream`].
///
/// @relates AranyaAqcReceiveChannel.
#[cfg(feature = "aqc")]
pub fn aqc_recv_try_receive_uni_stream(
    channel: &mut AqcReceiveChannel,
    stream: &mut MaybeUninit<AqcReceiveStream>,
) -> Result<(), imp::Error> {
    let recv = channel.inner.try_receive_uni_stream()?;

    AqcReceiveStream::init(stream, imp::AqcReceiveStream::new(recv));
    Ok(())
}

/// Send some data over an [`AqcSendStream`]m.
///
/// @param[in] client the Aranya Client [`Client`].
/// @param[in] stream the sending side of a stream [`AqcSendStream`].
/// @param[in] data pointer to the data to send.
/// @param[in] data_len length of the data to send.
///
/// @relates AranyaClient.
#[cfg(feature = "aqc")]
pub fn aqc_send_stream_send(
    client: &Client,
    stream: &mut AqcSendStream,
    data: &[u8],
) -> Result<(), imp::Error> {
    let data = Bytes::copy_from_slice(data);
    Ok(client.rt.block_on(stream.inner.send(data))?)
}

/// Receive some data from an [`AqcReceiveStream`].
///
/// This can return `ARANYA_ERROR_WOULD_BLOCK` to signal that there aren't any streams
/// received yet which is considered a non-fatal error.
///
/// @param[in]  stream the receiving side of a stream [`AqcReceiveStream`].
/// @param[out] buffer pointer to the target buffer.
/// @param[in,out] buffer_len length of the target buffer.
///
/// @relates AranyaAqcReceiveStream.
#[cfg(feature = "aqc")]
pub unsafe fn aqc_recv_stream_try_recv(
    stream: &mut AqcReceiveStream,
    buffer: *mut MaybeUninit<u8>,
    buffer_len: &mut usize,
) -> Result<(), imp::Error> {
    if buffer.is_null() || *buffer_len == 0 {
        return Err(InvalidArg::new(
            "buffer",
            "Tried to call aqc_recv_stream_try_recv with an empty buffer",
        )
        .into());
    }

    let mut written = 0;
    let mut buf = aranya_capi_core::try_as_mut_slice!(buffer, *buffer_len);
    while !buf.is_empty() {
        written += imp::aqc::consume_bytes(&mut buf, &mut stream.data);
        match stream.inner.try_receive() {
            Ok(data) => stream.data = data,
            Err(_) if written > 0 => break,
            Err(e) => return Err(e.into()),
        }
    }
    *buffer_len = written;
    Ok(())
}

/// An AFC Sending Channel Object.
#[cfg(feature = "afc")]
#[aranya_capi_core::derive(Cleanup)]
#[aranya_capi_core::opaque(size = 96, align = 8)]
pub type AfcSendChannel = Safe<imp::AfcSendChannel>;

/// An AFC Receiving Channel Object.
#[cfg(feature = "afc")]
#[aranya_capi_core::derive(Cleanup)]
#[aranya_capi_core::opaque(size = 96, align = 8)]
pub type AfcReceiveChannel = Safe<imp::AfcReceiveChannel>;

/// An AFC Control Message, used to create the other end of a channel.
///
/// In order to access the underlying buffer to send to a peer, you'll need to
/// call `aranya_afc_ctrl_msg_get_bytes()`.
#[cfg(feature = "afc")]
#[aranya_capi_core::derive(Cleanup)]
#[aranya_capi_core::opaque(size = 32, align = 8)]
pub type AfcCtrlMsg = Safe<imp::AfcCtrlMsg>;

/// An AFC Sequence Number, for reordering messages.
///
/// You can compare two sequence numbers using `aranya_afc_seq_cmp()`.
#[cfg(feature = "afc")]
#[aranya_capi_core::derive(Cleanup)]
#[aranya_capi_core::opaque(size = 24, align = 8)]
pub type AfcSeq = Safe<imp::AfcSeq>;

/// The overhead needed for a channel message.
///
/// Note that the ciphertext buffer must be at least `plaintext_len` +
/// `aranya_afc_channel_overhead()` long.
#[cfg(feature = "afc")]
pub const ARANYA_AFC_CHANNEL_OVERHEAD: usize = 24;

#[allow(unused_qualifications)]
#[cfg(feature = "afc")]
const _: () = {
    assert!(ARANYA_AFC_CHANNEL_OVERHEAD == aranya_client::afc::Channels::OVERHEAD);
};

/// Create a send-only AFC channel between this device and a peer.
///
/// Note that the control message needs to be sent to the other peer using the
/// transport of your choice to create the other side of the channel.
///
/// Permission to perform this operation is checked against the Aranya policy.
/// Both the current node and its peer should have permission to use the label
/// and have appropriate channel permissions.
///
/// @param[in]  client the Aranya Client [`Client`].
/// @param[in]  team_id the team's identifier [`TeamId`].
/// @param[in]  peer_id the peer's identifier [`DeviceId`].
/// @param[in]  label_id the label identifier [`LabelId`] to create the channel with.
/// @param[out] channel the AFC channel object [`AfcSendChannel`].
/// @param[out] control the AFC control message [`AfcCtrlMsg`]
///
/// @relates AranyaClient.
#[cfg(feature = "afc")]
pub fn afc_create_uni_send_channel(
    client: &Client,
    team_id: &TeamId,
    peer_id: &DeviceId,
    label_id: &LabelId,
    channel: &mut MaybeUninit<AfcSendChannel>,
    control: &mut MaybeUninit<AfcCtrlMsg>,
) -> Result<(), imp::Error> {
    let (chan, ctrl) = client
        .rt
        .block_on(client.inner.afc().create_uni_send_channel(
            team_id.into(),
            peer_id.into(),
            label_id.into(),
        ))?;

    AfcSendChannel::init(channel, imp::AfcSendChannel(chan));
    AfcCtrlMsg::init(control, ctrl.into());
    Ok(())
}

/// Use an ephemeral command to create an AFC channel between this device and a peer.
///
/// @param[in]  client the Aranya Client [`Client`].
/// @param[in]  team_id the team's identifier [`TeamId`].
/// @param[in]  control the AFC control message.
/// @param[out] channel the AFC channel object [`AfcReceiveChannel`].
/// @param[out] __output the corresponding AFC channel type [`AfcChannelType`].
///
/// @relates AranyaClient.
#[cfg(feature = "afc")]
pub fn afc_recv_ctrl(
    client: &Client,
    team_id: &TeamId,
    control: &[u8],
    channel: &mut MaybeUninit<AfcReceiveChannel>,
) -> Result<(), imp::Error> {
    let ctrl = Vec::from(control).into_boxed_slice();
    let chan = client
        .rt
        .block_on(client.inner.afc().recv_ctrl(team_id.into(), ctrl.into()))?;
    AfcReceiveChannel::init(channel, imp::AfcReceiveChannel(chan));
    Ok(())
}

/// Returns the [`LabelId`] for the associated [`AfcSendChannel`].
///
/// @param[in]  channel the AFC channel object [`AfcSendChannel`].
/// @param[out] __output the corresponding label ID [`LabelId`].
#[cfg(feature = "afc")]
pub fn afc_send_channel_get_label_id(channel: &AfcSendChannel) -> LabelId {
    channel.0.label_id().into()
}

/// Returns the [`LabelId`] for the associated [`AfcReceiveChannel`].
///
/// @param[in]  channel the AFC channel object [`AfcReceiveChannel`].
/// @param[out] __output the corresponding label ID [`LabelId`].
#[cfg(feature = "afc")]
pub fn afc_receive_channel_get_label_id(channel: &AfcReceiveChannel) -> LabelId {
    channel.0.label_id().into()
}

/// Returns the raw data for a given [`AfcCtrlMsg`].
///
/// Note that the lifetime of the pointer is tied to the [`AfcCtrlMsg`].
///
/// @param[in]  control the control message produced by creating a channel.
/// @param[out] ptr the raw pointer of the stored buffer.
/// @param[out] len the raw length of the stored buffer.
#[cfg(feature = "afc")]
pub fn afc_ctrl_msg_get_bytes(
    control: &AfcCtrlMsg,
    ptr: &mut MaybeUninit<*const u8>,
    len: &mut MaybeUninit<usize>,
) {
    let slice = control.0.as_bytes();
    ptr.write(slice.as_ptr());
    len.write(slice.len());
}

/// Returns the three-way comparison between `seq1` and `seq2`.
///
/// @param[in]  seq1 the first sequence number to compare.
/// @param[in]  seq1 the second sequence number to compare.
/// @param[out] __output the comparison result (-1 is <, 0 is =, 1 is >).
#[cfg(feature = "afc")]
pub fn afc_seq_cmp(seq1: &AfcSeq, seq2: &AfcSeq) -> core::ffi::c_int {
    afc::Seq::cmp(&seq1.0, &seq2.0) as core::ffi::c_int
}

/// Encrypts and authenticates `plaintext`, and writes it to `dst`.
///
/// Note that `dst` must be at least `plaintext.len()` + `aranya_afc_channel_overhead()`,
/// or the function will return an error (`InvalidArgument` or `BufferTooSmall`).
///
/// @param[in]  channel the AFC channel object [`AfcSendChannel`].
/// @param[in]  plaintext the message being encrypted.
/// @param[out] dst the output buffer the ciphertext is written to.
#[cfg(feature = "afc")]
pub unsafe fn afc_channel_seal(
    channel: &AfcSendChannel,
    plaintext: &[u8],
    dst: *mut u8,
    dst_len: &mut usize,
) -> Result<(), imp::Error> {
    if dst.is_null() || *dst_len == 0 {
        return Err(
            InvalidArg::new("dst", "Tried to call afc_channel_seal with an empty buffer").into(),
        );
    }

    if *dst_len < (plaintext.len() + ARANYA_AFC_CHANNEL_OVERHEAD) {
        return Err(imp::Error::BufferTooSmall);
    }

    // SAFETY: the user is responsible for giving us a valid pointer.
    let dst = aranya_capi_core::try_as_mut_slice!(dst, *dst_len);
    channel.0.seal(dst, plaintext)?;
    *dst_len = plaintext.len() + ARANYA_AFC_CHANNEL_OVERHEAD;

    Ok(())
}

/// Decrypts and authenticates `ciphertext`, and writes it to `dst`.
///
/// Note that `dst` must be at least `ciphertext.len()` - `aranya_afc_channel_overhead()`,
/// or the function will return an error (`InvalidArgument` or `BufferTooSmall`).
///
/// @param[in]  channel the AFC channel object [`AfcReceiveChannel`].
/// @param[in]  ciphertext the message being decrypted.
/// @param[out] dst the output buffer the message is written to.
/// @param[out] seq the sequence number for the opened message, for reordering.
#[cfg(feature = "afc")]
pub unsafe fn afc_channel_open(
    channel: &AfcReceiveChannel,
    ciphertext: &[u8],
    dst: *mut u8,
    dst_len: &mut usize,
    seq: &mut MaybeUninit<AfcSeq>,
) -> Result<(), imp::Error> {
    if dst.is_null() || *dst_len == 0 {
        return Err(
            InvalidArg::new("dst", "Tried to call afc_channel_open with an empty buffer").into(),
        );
    }

    if *dst_len < (ciphertext.len() - ARANYA_AFC_CHANNEL_OVERHEAD) {
        return Err(imp::Error::BufferTooSmall);
    }

    // SAFETY: the user is responsible for giving us a valid pointer.
    let dst = aranya_capi_core::try_as_mut_slice!(dst, *dst_len);
    let seq_raw = channel.0.open(dst, ciphertext)?;

    AfcSeq::init(seq, seq_raw.into());
    // Do our best to set a max bound, even if we can't know if they pass in a larger ciphertext than needed.
    *dst_len = ciphertext.len() - ARANYA_AFC_CHANNEL_OVERHEAD;

    Ok(())
}

/// Removes an [`AfcSendChannel`] from use.
///
/// Note that this function takes ownership of the [`AfcSendChannel`] and invalidates
/// any further use (i.e. calling seal).
///
/// @param[in]  client the Aranya Client [`Client`].
/// @param[in]  channel the AFC channel object [`AfcSendChannel`].
///
/// @relates AranyaClient.
#[cfg(feature = "afc")]
pub fn afc_send_channel_delete(
    client: &Client,
    channel: OwnedPtr<AfcSendChannel>,
) -> Result<(), imp::Error> {
<<<<<<< HEAD
    // SAFETY: the user is responsible for passing in a valid `AfcChannel` pointer.
    match unsafe { channel.read().into_inner().into_inner() } {
        imp::AfcChannel::Bidi(c) => Ok(client.rt.block_on(c.delete())?),
        imp::AfcChannel::Receive(c) => Ok(client.rt.block_on(c.delete())?),
        imp::AfcChannel::Send(c) => Ok(client.rt.block_on(c.delete())?),
    }
}

pub unsafe fn receive_cosmos_ctrl(
    client: &Client,
    team_id: &TeamId,
    name: *const c_char,
    ctrl: &[u8],
) -> Result<(), imp::Error> {
    // SAFETY: Caller must supply valid pointer.
    let name = unsafe { CStr::from_ptr(name) };
    let name = Text::try_from(name)?;
    let ctrl = Box::from(ctrl);
    client.rt.block_on(
        client
            .inner
            .team(team_id.into())
            .receive_cosmos_ctrl(name, ctrl),
    )?;
=======
    // SAFETY: the user is responsible for passing in a valid `AfcSendChannel` pointer.
    let channel = unsafe { channel.read().into_inner().into_inner() };
    client.rt.block_on(channel.0.delete())?;
    Ok(())
}

/// Removes an [`AfcReceiveChannel`] from use.
///
/// Note that this function takes ownership of the [`AfcReceiveChannel`] and invalidates
/// any further use (i.e. calling seal).
///
/// @param[in]  client the Aranya Client [`Client`].
/// @param[in]  channel the AFC channel object [`AfcReceiveChannel`].
///
/// @relates AranyaClient.
#[cfg(feature = "afc")]
pub fn afc_receive_channel_delete(
    client: &Client,
    channel: OwnedPtr<AfcReceiveChannel>,
) -> Result<(), imp::Error> {
    // SAFETY: the user is responsible for passing in a valid `AfcReceiveChannel` pointer.
    let channel = unsafe { channel.read().into_inner().into_inner() };
    client.rt.block_on(channel.0.delete())?;
>>>>>>> a289da8d
    Ok(())
}<|MERGE_RESOLUTION|>--- conflicted
+++ resolved
@@ -2473,13 +2473,30 @@
     client: &Client,
     channel: OwnedPtr<AfcSendChannel>,
 ) -> Result<(), imp::Error> {
-<<<<<<< HEAD
-    // SAFETY: the user is responsible for passing in a valid `AfcChannel` pointer.
-    match unsafe { channel.read().into_inner().into_inner() } {
-        imp::AfcChannel::Bidi(c) => Ok(client.rt.block_on(c.delete())?),
-        imp::AfcChannel::Receive(c) => Ok(client.rt.block_on(c.delete())?),
-        imp::AfcChannel::Send(c) => Ok(client.rt.block_on(c.delete())?),
-    }
+    // SAFETY: the user is responsible for passing in a valid `AfcSendChannel` pointer.
+    let channel = unsafe { channel.read().into_inner().into_inner() };
+    client.rt.block_on(channel.0.delete())?;
+    Ok(())
+}
+
+/// Removes an [`AfcReceiveChannel`] from use.
+///
+/// Note that this function takes ownership of the [`AfcReceiveChannel`] and invalidates
+/// any further use (i.e. calling seal).
+///
+/// @param[in]  client the Aranya Client [`Client`].
+/// @param[in]  channel the AFC channel object [`AfcReceiveChannel`].
+///
+/// @relates AranyaClient.
+#[cfg(feature = "afc")]
+pub fn afc_receive_channel_delete(
+    client: &Client,
+    channel: OwnedPtr<AfcReceiveChannel>,
+) -> Result<(), imp::Error> {
+    // SAFETY: the user is responsible for passing in a valid `AfcReceiveChannel` pointer.
+    let channel = unsafe { channel.read().into_inner().into_inner() };
+    client.rt.block_on(channel.0.delete())?;
+    Ok(())
 }
 
 pub unsafe fn receive_cosmos_ctrl(
@@ -2498,30 +2515,5 @@
             .team(team_id.into())
             .receive_cosmos_ctrl(name, ctrl),
     )?;
-=======
-    // SAFETY: the user is responsible for passing in a valid `AfcSendChannel` pointer.
-    let channel = unsafe { channel.read().into_inner().into_inner() };
-    client.rt.block_on(channel.0.delete())?;
-    Ok(())
-}
-
-/// Removes an [`AfcReceiveChannel`] from use.
-///
-/// Note that this function takes ownership of the [`AfcReceiveChannel`] and invalidates
-/// any further use (i.e. calling seal).
-///
-/// @param[in]  client the Aranya Client [`Client`].
-/// @param[in]  channel the AFC channel object [`AfcReceiveChannel`].
-///
-/// @relates AranyaClient.
-#[cfg(feature = "afc")]
-pub fn afc_receive_channel_delete(
-    client: &Client,
-    channel: OwnedPtr<AfcReceiveChannel>,
-) -> Result<(), imp::Error> {
-    // SAFETY: the user is responsible for passing in a valid `AfcReceiveChannel` pointer.
-    let channel = unsafe { channel.read().into_inner().into_inner() };
-    client.rt.block_on(channel.0.delete())?;
->>>>>>> a289da8d
     Ok(())
 }