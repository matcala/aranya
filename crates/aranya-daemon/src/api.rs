//! Implementation of daemon's `tarpc` API.
//! Trait for API interface is defined in `crates/aranya-daemon-api`

#![allow(clippy::expect_used, clippy::panic, clippy::indexing_slicing)]

use core::{future, net::SocketAddr, ops::Deref, pin::pin};
use std::{path::PathBuf, sync::Arc};

use anyhow::{anyhow, Context as _};
use aranya_crypto::{
    default::WrappedKey, policy::GroupId, Csprng, DeviceId, EncryptionKey, EncryptionPublicKey,
    Engine, KeyStore as _, KeyStoreExt as _, Rng,
};
pub(crate) use aranya_daemon_api::crypto::ApiKey;
use aranya_daemon_api::{
    self as api,
    crypto::txp::{self, LengthDelimitedCodec},
    DaemonApi, Text, WrappedSeed,
};
use aranya_keygen::PublicKeys;
use aranya_runtime::GraphId;
use aranya_util::{error::ReportExt as _, ready, task::scope, Addr};
#[cfg(feature = "afc")]
use buggy::bug;
use derive_where::derive_where;
use futures_util::{StreamExt, TryStreamExt};
pub(crate) use quic_sync::Data as QSData;
use tarpc::{
    context,
    server::{incoming::Incoming, BaseChannel, Channel},
};
use tokio::{net::UnixListener, sync::mpsc};
use tracing::{debug, error, info, instrument, trace, warn};

#[cfg(feature = "afc")]
use crate::afc::Afc;
#[cfg(feature = "aqc")]
use crate::aqc::Aqc;
use crate::{
    actions::Actions,
    daemon::{CE, CS, KS},
    keystore::LocalStore,
    policy::{ChanOp, Effect, KeyBundle, Role},
    sync::task::{quic as qs, SyncPeers},
    util::SeedDir,
    AranyaStore, Client, InvalidGraphs, EF,
};

mod quic_sync;

/// Find the first effect matching a given pattern.
///
/// Returns `None` if there are no matching effects.
#[macro_export]
macro_rules! find_effect {
    ($effects:expr, $pattern:pat $(if $guard:expr)? $(,)?) => {
        $effects.into_iter().find(|e| matches!(e, $pattern $(if $guard)?))
    }
}

pub(crate) type EffectReceiver = mpsc::Receiver<(GraphId, Vec<EF>)>;

/// Daemon API Server.
#[derive(Debug)]
pub(crate) struct DaemonApiServer {
    /// Used to encrypt data sent over the API.
    sk: ApiKey<CS>,
    /// The UDS path we serve the API on.
    uds_path: PathBuf,
    /// Socket bound to `uds_path`.
    listener: UnixListener,

    /// Channel for receiving effects from the syncer.
    recv_effects: EffectReceiver,

    /// Api Handler.
    api: Api,
}

pub(crate) struct DaemonApiServerArgs {
    pub(crate) client: Client,
    pub(crate) local_addr: SocketAddr,
    pub(crate) uds_path: PathBuf,
    pub(crate) sk: ApiKey<CS>,
    pub(crate) pk: PublicKeys<CS>,
    pub(crate) peers: SyncPeers,
    pub(crate) recv_effects: EffectReceiver,
    pub(crate) invalid: InvalidGraphs,
    #[cfg(feature = "aqc")]
    pub(crate) aqc: Option<Aqc<CE, KS>>,
    #[cfg(feature = "afc")]
    pub(crate) afc: Afc<CE, CS, KS>,
    pub(crate) crypto: Crypto,
    pub(crate) seed_id_dir: SeedDir,
    pub(crate) quic: Option<quic_sync::Data>,
}

impl DaemonApiServer {
    /// Creates a `DaemonApiServer`.
    #[instrument(skip_all)]
    pub(crate) fn new(
        DaemonApiServerArgs {
            client,
            local_addr,
            uds_path,
            sk,
            pk,
            peers,
            recv_effects,
            invalid,
            #[cfg(feature = "aqc")]
            aqc,
            #[cfg(feature = "afc")]
            afc,
            crypto,
            seed_id_dir,
            quic,
        }: DaemonApiServerArgs,
    ) -> anyhow::Result<Self> {
        let listener = UnixListener::bind(&uds_path)?;
        let uds_path = uds_path
            .canonicalize()
            .context("could not canonicalize uds_path")?;
        #[cfg(feature = "aqc")]
        let aqc = aqc.map(Arc::new);
        #[cfg(feature = "afc")]
        let afc = Arc::new(afc);
        let effect_handler = EffectHandler {
            #[cfg(feature = "aqc")]
            aqc: aqc.clone(),
        };
        let api = Api(Arc::new(ApiInner {
            client,
            local_addr,
            pk: std::sync::Mutex::new(pk),
            peers,
            effect_handler,
            invalid,
            #[cfg(feature = "aqc")]
            aqc,
            #[cfg(feature = "afc")]
            afc,
            crypto: tokio::sync::Mutex::new(crypto),
            seed_id_dir,
            quic,
        }));
        Ok(Self {
            uds_path,
            sk,
            recv_effects,
            listener,
            api,
        })
    }

    /// Runs the server.
    pub(crate) async fn serve(mut self, ready: ready::Notifier) {
        scope(async |s| {
            s.spawn({
                let effect_handler = self.api.effect_handler.clone();
                async move {
                    while let Some((graph, effects)) = self.recv_effects.recv().await {
                        if let Err(err) = effect_handler.handle_effects(graph, &effects).await {
                            error!(error = ?err, "error handling effects");
                        }
                    }
                    info!("effect handler exiting");
                }
            });

            let server = {
                let info = self.uds_path.as_os_str().as_encoded_bytes();
                let codec = LengthDelimitedCodec::builder()
                    .max_frame_length(usize::MAX)
                    .new_codec();
                let listener = txp::unix::UnixListenerStream::from(self.listener);
                txp::server(listener, codec, self.sk, info)
            };
            info!(path = ?self.uds_path, "listening");

            let mut incoming = server
                .inspect_err(|err| warn!(error = %err.report(), "accept error"))
                .filter_map(|r| future::ready(r.ok()))
                .map(BaseChannel::with_defaults)
                .max_concurrent_requests_per_channel(10);

            ready.notify();

            while let Some(ch) = incoming.next().await {
                let api = self.api.clone();
                s.spawn(scope(async move |reqs| {
                    let requests = ch
                        .requests()
                        .inspect_err(|err| warn!(error = %err.report(), "channel failure"))
                        .take_while(|r| future::ready(r.is_ok()))
                        .filter_map(|r| async { r.ok() });
                    let mut requests = pin!(requests);
                    while let Some(req) = requests.next().await {
                        reqs.spawn(req.execute(api.clone().serve()));
                    }
                }));
            }
        })
        .await;

        info!("server exiting");
    }
}

/// Handles effects from an Aranya action.
#[derive(Clone, Debug)]
struct EffectHandler {
    #[cfg(feature = "aqc")]
    aqc: Option<Arc<Aqc<CE, KS>>>,
}

impl EffectHandler {
    /// Handles effects resulting from invoking an Aranya action.
    #[instrument(skip_all, fields(%graph, effects = effects.len()))]
    async fn handle_effects(&self, graph: GraphId, effects: &[Effect]) -> anyhow::Result<()> {
        trace!("handling effects");

        use Effect::*;
        // TODO: support feature flag in interface generator to compile out certain effects.
        for effect in effects {
            trace!(?effect, "handling effect");
            match effect {
                TeamCreated(_team_created) => {}
                TeamTerminated(_team_terminated) => {}
                MemberAdded(_member_added) => {}
                MemberRemoved(_member_removed) => {}
                OwnerAssigned(_owner_assigned) => {}
                AdminAssigned(_admin_assigned) => {}
                OperatorAssigned(_operator_assigned) => {}
                OwnerRevoked(_owner_revoked) => {}
                AdminRevoked(_admin_revoked) => {}
                OperatorRevoked(_operator_revoked) => {}
                CameraTaskReceived(_) => {}
                LabelCreated(_) => {}
                LabelDeleted(_) => {}
                LabelAssigned(_) => {}
                LabelRevoked(_) => {}
                AqcNetworkNameSet(e) => {
                    #[cfg(feature = "aqc")]
                    if let Some(aqc) = &self.aqc {
                        aqc.add_peer(
                            graph,
                            api::NetIdentifier(e.net_identifier.clone()),
                            e.device_id.into(),
                        )
                        .await;
                        continue;
                    }
                    tracing::warn!(effect = ?e, "received AQC effect when not enabled");
                }
                AqcNetworkNameUnset(e) => {
                    #[cfg(feature = "aqc")]
                    if let Some(aqc) = &self.aqc {
                        aqc.remove_peer(graph, e.device_id.into()).await;
                        continue;
                    }

                    tracing::warn!(effect = ?e, "received AQC effect when not enabled")
                }
                QueriedLabel(_) => {}
                AqcBidiChannelCreated(_) => {}
                AqcBidiChannelReceived(_) => {}
                AqcUniChannelCreated(_) => {}
                AqcUniChannelReceived(_) => {}
                AfcUniChannelCreated(_) => {}
                AfcUniChannelReceived(_) => {}
                QueryDevicesOnTeamResult(_) => {}
                QueryDeviceRoleResult(_) => {}
                QueryDeviceKeyBundleResult(_) => {}
                QueriedLabelAssignment(_) => {}
                QueryLabelExistsResult(_) => {}
                QueryAqcNetIdentifierResult(_) => {}
                QueryAqcNetworkNamesOutput(_) => {}
            }
        }
        Ok(())
    }
}

/// The guts of [`Api`].
///
/// This is separated out so we only have to clone one [`Arc`]
/// (inside [`Api`]).
#[derive_where(Debug)]
struct ApiInner {
    client: Client,
    /// Local socket address of the API.
    local_addr: SocketAddr,
    /// Public keys of current device.
    pk: std::sync::Mutex<PublicKeys<CS>>,
    /// Aranya sync peers,
    peers: SyncPeers,
    /// Handles graph effects from the syncer.
    effect_handler: EffectHandler,
    /// Keeps track of which graphs are invalid due to a finalization error.
    invalid: InvalidGraphs,
    #[cfg(feature = "aqc")]
    aqc: Option<Arc<Aqc<CE, KS>>>,
    #[cfg(feature = "afc")]
    afc: Arc<Afc<CE, CS, KS>>,
    #[derive_where(skip(Debug))]
    crypto: tokio::sync::Mutex<Crypto>,
    seed_id_dir: SeedDir,
    quic: Option<quic_sync::Data>,
}

pub(crate) struct Crypto {
    pub(crate) engine: CE,
    pub(crate) local_store: LocalStore<KS>,
    pub(crate) aranya_store: AranyaStore<KS>,
}

impl ApiInner {
    fn get_pk(&self) -> api::Result<KeyBundle> {
        let pk = self.pk.lock().expect("poisoned");
        Ok(KeyBundle::try_from(&*pk).context("bad key bundle")?)
    }

    fn device_id(&self) -> api::Result<DeviceId> {
        let pk = self.pk.lock().expect("poisoned");
        let id = pk.ident_pk.id()?;
        Ok(id)
    }
}

/// Implements [`DaemonApi`].
#[derive(Clone, Debug)]
struct Api(Arc<ApiInner>);

impl Deref for Api {
    type Target = ApiInner;

    fn deref(&self) -> &Self::Target {
        &self.0
    }
}

impl Api {
    /// Checks wither a team's graph is valid.
    /// If the graph is not valid, return an error to prevent operations on the invalid graph.
    async fn check_team_valid(&self, team: api::TeamId) -> anyhow::Result<()> {
        if self.invalid.contains(team.into_id().into()) {
            // TODO: return custom daemon error type
            anyhow::bail!("team {team} invalid due to graph finalization error")
        }
        Ok(())
    }
}

impl DaemonApi for Api {
    #[instrument(skip(self), err)]
    async fn version(self, context: context::Context) -> api::Result<api::Version> {
        api::Version::parse(env!("CARGO_PKG_VERSION")).map_err(Into::into)
    }

    #[instrument(skip(self), err)]
    async fn aranya_local_addr(self, context: context::Context) -> api::Result<SocketAddr> {
        Ok(self.local_addr)
    }

    #[instrument(skip(self), err)]
    async fn get_key_bundle(self, _: context::Context) -> api::Result<api::KeyBundle> {
        Ok(self
            .get_pk()
            .context("unable to get device public keys")?
            .into())
    }

    #[instrument(skip(self), err)]
    async fn get_device_id(self, _: context::Context) -> api::Result<api::DeviceId> {
        self.device_id().map(|id| id.into_id().into())
    }

    #[cfg(feature = "afc")]
    #[instrument(skip(self), err)]
    async fn afc_shm_info(self, context: context::Context) -> api::Result<api::AfcShmInfo> {
        Ok(self.afc.get_shm_info().await)
    }

    #[instrument(skip(self), err)]
    async fn add_sync_peer(
        self,
        _: context::Context,
        peer: Addr,
        team: api::TeamId,
        cfg: api::SyncPeerConfig,
    ) -> api::Result<()> {
        self.check_team_valid(team).await?;

        self.peers
            .add_peer(peer, team.into_id().into(), cfg)
            .await?;
        Ok(())
    }

    #[instrument(skip(self), err)]
    async fn sync_now(
        self,
        _: context::Context,
        peer: Addr,
        team: api::TeamId,
        cfg: Option<api::SyncPeerConfig>,
    ) -> api::Result<()> {
        self.check_team_valid(team).await?;

        self.peers
            .sync_now(peer, team.into_id().into(), cfg)
            .await?;
        Ok(())
    }

    #[instrument(skip(self), err)]
    async fn remove_sync_peer(
        self,
        _: context::Context,
        peer: Addr,
        team: api::TeamId,
    ) -> api::Result<()> {
        self.check_team_valid(team).await?;

        self.peers
            .remove_peer(peer, team.into_id().into())
            .await
            .context("unable to remove sync peer")?;
        Ok(())
    }

    #[instrument(skip(self))]
    async fn add_team(mut self, _: context::Context, cfg: api::AddTeamConfig) -> api::Result<()> {
        let team = cfg.team_id;
        self.check_team_valid(team).await?;

        match cfg.quic_sync {
            Some(cfg) => self.add_team_quic_sync(team, cfg).await,
            None => Err(anyhow!("Missing QUIC sync config").into()),
        }
    }

    #[instrument(skip(self), err)]
    async fn remove_team(self, _: context::Context, team: api::TeamId) -> api::Result<()> {
        if let Some(data) = &self.quic {
            self.remove_team_quic_sync(team, data)?;
        }

        self.seed_id_dir.remove(&team).await?;

        self.client
            .aranya
            .lock()
            .await
            .remove_graph(team.into_id().into())
            .context("unable to remove graph from storage")?;

        Ok(())
    }

    #[instrument(skip(self), err)]
    async fn create_team(
        mut self,
        _: context::Context,
        cfg: api::CreateTeamConfig,
    ) -> api::Result<api::TeamId> {
        info!("create_team");

        let nonce = &mut [0u8; 16];
        Rng.fill_bytes(nonce);
        let pk = self.get_pk()?;
        let (graph_id, _) = self
            .client
            .create_team(pk, Some(nonce))
            .await
            .context("unable to create team")?;
        debug!(?graph_id);
        let team_id: api::TeamId = graph_id.into_id().into();

        match cfg.quic_sync {
            Some(qs_cfg) => {
                self.create_team_quic_sync(team_id, qs_cfg).await?;
            }
            None => {
                warn!("Missing QUIC sync config");

                let seed = qs::PskSeed::new(&mut Rng, team_id);
                self.add_seed(team_id, seed).await?;
            }
        }

        Ok(team_id)
    }

    #[instrument(skip(self), err)]
    async fn close_team(self, _: context::Context, team: api::TeamId) -> api::Result<()> {
        self.check_team_valid(team).await?;

        todo!();
    }

    #[instrument(skip(self), err)]
    async fn encrypt_psk_seed_for_peer(
        self,
        _: context::Context,
        team: api::TeamId,
        peer_enc_pk: EncryptionPublicKey<CS>,
    ) -> aranya_daemon_api::Result<WrappedSeed> {
        let enc_pk = self.pk.lock().expect("poisoned").enc_pk.clone();

        let (seed, enc_sk) = {
            let crypto = &mut *self.crypto.lock().await;
            let seed = {
                let seed_id = self.seed_id_dir.get(&team).await?;
                qs::PskSeed::load(&mut crypto.engine, &crypto.local_store, &seed_id)?
                    .context("no seed in dir")?
            };
            let enc_sk: EncryptionKey<CS> = crypto
                .aranya_store
                .get_key(&mut crypto.engine, enc_pk.id()?)
                .context("keystore error")?
                .context("missing enc_sk for encrypt seed")?;
            (seed, enc_sk)
        };

        let group = GroupId::from(team.into_id());
        let (encap_key, encrypted_seed) = enc_sk
            .seal_psk_seed(&mut Rng, &seed.0, &peer_enc_pk, &group)
            .context("could not seal psk seed")?;

        Ok(WrappedSeed {
            sender_pk: enc_pk,
            encap_key,
            encrypted_seed,
        })
    }

    #[instrument(skip(self), err)]
    async fn add_device_to_team(
        self,
        _: context::Context,
        team: api::TeamId,
        keys: api::KeyBundle,
    ) -> api::Result<()> {
        self.check_team_valid(team).await?;

        self.client
            .actions(&team.into_id().into())
            .add_member(keys.into())
            .await
            .context("unable to add device to team")?;
        Ok(())
    }

    #[instrument(skip(self), err)]
    async fn remove_device_from_team(
        self,
        _: context::Context,
        team: api::TeamId,
        device: api::DeviceId,
    ) -> api::Result<()> {
        self.check_team_valid(team).await?;

        self.client
            .actions(&team.into_id().into())
            .remove_member(device.into_id().into())
            .await
            .context("unable to remove device from team")?;
        Ok(())
    }

    #[instrument(skip(self), err)]
    async fn assign_role(
        self,
        _: context::Context,
        team: api::TeamId,
        device: api::DeviceId,
        role: api::Role,
    ) -> api::Result<()> {
        self.check_team_valid(team).await?;

        self.client
            .actions(&team.into_id().into())
            .assign_role(device.into_id().into(), role.into())
            .await
            .context("unable to assign role")?;
        Ok(())
    }

    #[instrument(skip(self), err)]
    async fn revoke_role(
        self,
        _: context::Context,
        team: api::TeamId,
        device: api::DeviceId,
        role: api::Role,
    ) -> api::Result<()> {
        self.check_team_valid(team).await?;

        self.client
            .actions(&team.into_id().into())
            .revoke_role(device.into_id().into(), role.into())
            .await
            .context("unable to revoke device role")?;
        Ok(())
    }

    #[cfg(feature = "aqc")]
    #[instrument(skip(self), err)]
    async fn assign_aqc_net_identifier(
        self,
        _: context::Context,
        team: api::TeamId,
        device: api::DeviceId,
        name: api::NetIdentifier,
    ) -> api::Result<()> {
        self.check_team_valid(team).await?;

        let effects = self
            .client
            .actions(&team.into_id().into())
            .set_aqc_network_name(device.into_id().into(), name.0)
            .await
            .context("unable to assign aqc network identifier")?;
        self.effect_handler
            .handle_effects(GraphId::from(team.into_id()), &effects)
            .await?;
        Ok(())
    }

    #[cfg(feature = "aqc")]
    #[instrument(skip(self), err)]
    async fn remove_aqc_net_identifier(
        self,
        _: context::Context,
        team: api::TeamId,
        device: api::DeviceId,
        name: api::NetIdentifier,
    ) -> api::Result<()> {
        self.check_team_valid(team).await?;

        self.client
            .actions(&team.into_id().into())
            .unset_aqc_network_name(device.into_id().into())
            .await
            .context("unable to remove aqc net identifier")?;
        Ok(())
    }

    #[cfg(feature = "aqc")]
    #[instrument(skip(self), err)]
    async fn create_aqc_bidi_channel(
        self,
        _: context::Context,
        team: api::TeamId,
        peer: api::NetIdentifier,
        label: api::LabelId,
    ) -> api::Result<(api::AqcCtrl, api::AqcBidiPsks)> {
        self.check_team_valid(team).await?;
        let aqc = self.aqc.as_ref().context("AQC is not enabled")?;

        info!("creating aqc bidi channel");

        let graph = GraphId::from(team.into_id());

        let peer_id = aqc
            .find_device_id(graph, &peer)
            .await
            .context("did not find peer")?;

        let (ctrl, effects) = self
            .client
            .actions(&graph)
            .create_aqc_bidi_channel_off_graph(peer_id, label.into_id().into())
            .await?;
        let id = self.device_id()?;

        let Some(Effect::AqcBidiChannelCreated(e)) =
            find_effect!(&effects, Effect::AqcBidiChannelCreated(e) if e.author_id == id.into())
        else {
            return Err(anyhow!("unable to find `AqcBidiChannelCreated` effect").into());
        };

        self.effect_handler.handle_effects(graph, &effects).await?;

        let psks = aqc.bidi_channel_created(e).await?;
        info!(num = psks.len(), "bidi channel created");

        Ok((ctrl, psks))
    }

    #[cfg(feature = "aqc")]
    #[instrument(skip(self), err)]
    async fn create_aqc_uni_channel(
        self,
        _: context::Context,
        team: api::TeamId,
        peer: api::NetIdentifier,
        label: api::LabelId,
    ) -> api::Result<(api::AqcCtrl, api::AqcUniPsks)> {
        self.check_team_valid(team).await?;
        let aqc = self.aqc.as_ref().context("AQC is not enabled")?;

        info!("creating aqc uni channel");

        let graph = GraphId::from(team.into_id());

        let peer_id = aqc
            .find_device_id(graph, &peer)
            .await
            .context("did not find peer")?;

        let id = self.device_id()?;
        let (ctrl, effects) = self
            .client
            .actions(&graph)
            .create_aqc_uni_channel_off_graph(id, peer_id, label.into_id().into())
            .await?;

        let Some(Effect::AqcUniChannelCreated(e)) =
            find_effect!(&effects, Effect::AqcUniChannelCreated(e) if e.author_id == id.into())
        else {
            return Err(anyhow!("unable to find AqcUniChannelCreated effect").into());
        };

        self.effect_handler.handle_effects(graph, &effects).await?;

        let psks = aqc.uni_channel_created(e).await?;
        info!(num = psks.len(), "aqc uni channel created");

        Ok((ctrl, psks))
    }

    #[cfg(feature = "aqc")]
    #[instrument(skip(self), err)]
    async fn delete_aqc_bidi_channel(
        self,
        _: context::Context,
        chan: api::AqcBidiChannelId,
    ) -> api::Result<api::AqcCtrl> {
        // TODO: remove AQC bidi channel from Aranya.
        todo!();
    }

    #[cfg(feature = "aqc")]
    #[instrument(skip(self), err)]
    async fn delete_aqc_uni_channel(
        self,
        _: context::Context,
        chan: api::AqcUniChannelId,
    ) -> api::Result<api::AqcCtrl> {
        // TODO: remove AQC uni channel from Aranya.
        todo!();
    }

    #[cfg(feature = "aqc")]
    #[instrument(skip(self), err)]
    async fn receive_aqc_ctrl(
        self,
        _: context::Context,
        team: api::TeamId,
        ctrl: api::AqcCtrl,
    ) -> api::Result<(api::LabelId, api::AqcPsks)> {
        self.check_team_valid(team).await?;
        let aqc = self.aqc.as_ref().context("AQC is not enabled")?;

        let graph = GraphId::from(team.into_id());
        let mut session = self.client.session_new(&graph).await?;
        for cmd in ctrl {
            let our_device_id = self.device_id()?;

            let effects = self.client.session_receive(&mut session, &cmd).await?;
            self.effect_handler.handle_effects(graph, &effects).await?;

            let effect = effects.iter().find(|e| match e {
                Effect::AqcBidiChannelReceived(e) => e.peer_id == our_device_id.into(),
                Effect::AqcUniChannelReceived(e) => {
                    e.sender_id != our_device_id.into() && e.receiver_id == our_device_id.into()
                }
                _ => false,
            });
            match effect {
                Some(Effect::AqcBidiChannelReceived(e)) => {
                    let psks = aqc.bidi_channel_received(e).await?;
                    // NB: Each action should only produce one
                    // ephemeral command.
                    return Ok((e.label_id.into(), psks));
                }
                Some(Effect::AqcUniChannelReceived(e)) => {
                    let psks = aqc.uni_channel_received(e).await?;
                    // NB: Each action should only produce one
                    // ephemeral command.
                    return Ok((e.label_id.into(), psks));
                }
                Some(_) | None => {}
            }
        }
        Err(anyhow!("unable to find AQC effect").into())
    }

    #[cfg(feature = "afc")]
    #[instrument(skip(self), err)]
<<<<<<< HEAD
    async fn create_afc_bidi_channel(
        self,
        _: context::Context,
        team: api::TeamId,
        peer_id: api::DeviceId,
        label: api::LabelId,
    ) -> api::Result<(api::AfcCtrl, api::AfcChannelId)> {
        self.check_team_valid(team).await?;

        info!("creating afc bidi channel");

        let graph = GraphId::from(team.into_id());

        let (ctrl, effects) = self
            .client
            .actions(&graph)
            .create_afc_bidi_channel_off_graph(peer_id.into_id().into(), label.into_id().into())
            .await?;
        let id = self.device_id()?;

        let Some(Effect::AfcBidiChannelCreated(e)) =
            find_effect!(&effects, Effect::AfcBidiChannelCreated(e) if e.author_id == id.into())
        else {
            return Err(anyhow!("unable to find `AfcBidiChannelCreated` effect").into());
        };

        self.effect_handler.handle_effects(graph, &effects).await?;

        let channel_id = self.afc.bidi_channel_created(e).await?;
        info!("afc bidi channel created");

        let ctrl = get_single_cmd(ctrl)?;

        Ok((ctrl, channel_id))
    }

    #[cfg(feature = "afc")]
    #[instrument(skip(self), err)]
=======
>>>>>>> a289da8d
    async fn create_afc_uni_send_channel(
        self,
        _: context::Context,
        team: api::TeamId,
        peer_id: api::DeviceId,
        label: api::LabelId,
    ) -> api::Result<(api::AfcCtrl, api::AfcChannelId)> {
        self.check_team_valid(team).await?;

        info!("creating afc uni channel");

        let graph = GraphId::from(team.into_id());

<<<<<<< HEAD
        let id = self.device_id()?;
        let (ctrl, effects) = self
            .client
            .actions(&graph)
            .create_afc_uni_channel_off_graph(id, peer_id.into_id().into(), label.into_id().into())
            .await?;

        let Some(Effect::AfcUniChannelCreated(e)) =
            find_effect!(&effects, Effect::AfcUniChannelCreated(e) if e.author_id == id.into())
        else {
            return Err(anyhow!("unable to find AfcUniChannelCreated effect").into());
        };

        self.effect_handler.handle_effects(graph, &effects).await?;

        let channel_id = self.afc.uni_channel_created(e).await?;
        info!("afc uni channel created");

        let ctrl = get_single_cmd(ctrl)?;

        Ok((ctrl, channel_id))
    }

    #[cfg(feature = "afc")]
    #[instrument(skip(self), err)]
    async fn create_afc_uni_recv_channel(
        self,
        _: context::Context,
        team: api::TeamId,
        peer_id: api::DeviceId,
        label: api::LabelId,
    ) -> api::Result<(api::AfcCtrl, api::AfcChannelId)> {
        self.check_team_valid(team).await?;

        info!("creating afc uni channel");

        let graph = GraphId::from(team.into_id());

        let id = self.device_id()?;
=======
>>>>>>> a289da8d
        let (ctrl, effects) = self
            .client
            .actions(&graph)
            .create_afc_uni_channel_off_graph(peer_id.into_id().into(), label.into_id().into())
            .await?;

        let [Effect::AfcUniChannelCreated(e)] = effects.as_slice() else {
            bug!("expected afc uni channel created effect")
        };

        self.effect_handler.handle_effects(graph, &effects).await?;

        let channel_id = self.afc.uni_channel_created(e).await?;
        info!("afc uni channel created");

        let ctrl = get_single_cmd(ctrl)?;

        Ok((ctrl, channel_id))
    }

    #[cfg(feature = "afc")]
    #[instrument(skip(self), err)]
    async fn delete_afc_channel(
        self,
        _: context::Context,
        chan: api::AfcChannelId,
    ) -> api::Result<()> {
        self.afc.delete_channel(chan).await?;
        info!("afc channel deleted");
        Ok(())
    }

    #[cfg(feature = "afc")]
    #[instrument(skip(self), err)]
    async fn receive_afc_ctrl(
        self,
        _: context::Context,
        team: api::TeamId,
        ctrl: api::AfcCtrl,
    ) -> api::Result<(api::LabelId, api::AfcChannelId)> {
        self.check_team_valid(team).await?;

        let graph = GraphId::from(team.into_id());
        let mut session = self.client.session_new(&graph).await?;

        let effects = self.client.session_receive(&mut session, &ctrl).await?;

        let [Effect::AfcUniChannelReceived(e)] = effects.as_slice() else {
            bug!("expected afc uni channel received effect")
        };

        self.effect_handler.handle_effects(graph, &effects).await?;

        let channel_id = self.afc.uni_channel_received(e).await?;

        return Ok((e.label_id.into(), channel_id));
    }

    async fn task_camera(
        self,
        _: context::Context,
        team: api::TeamId,
        task_name: Text,
        peer: api::DeviceId,
    ) -> api::Result<Box<[u8]>> {
        self.check_team_valid(team).await?;

        let graph = GraphId::from(team.into_id());

        let (ctrl, effects) = self
            .client
            .actions(&graph)
            .task_camera(task_name, peer.into_id().into())
            .await?;
        let ctrl = get_single_cmd(ctrl)?;
        self.effect_handler.handle_effects(graph, &effects).await?;

        Ok(ctrl)
    }

    async fn receive_cosmos_ctrl(
        self,
        _: context::Context,
        team: api::TeamId,
        task_name: Text,
        ctrl: Box<[u8]>,
    ) -> api::Result<()> {
        self.check_team_valid(team).await?;

        let graph = GraphId::from(team.into_id());
        let mut session = self.client.session_new(&graph).await?;

        let effects = self.client.session_receive(&mut session, &ctrl).await?;
        self.effect_handler.handle_effects(graph, &effects).await?;

        let [Effect::CameraTaskReceived(e)] = effects.as_slice() else {
            return Err(anyhow!("unexpected effects").into());
        };
        if e.task_name != task_name {
            return Err(anyhow!("invalid task name").into());
        }

        Ok(())
    }

    /// Create a label.
    #[instrument(skip(self), err)]
    async fn create_label(
        self,
        _: context::Context,
        team: api::TeamId,
        label_name: Text,
    ) -> api::Result<api::LabelId> {
        self.check_team_valid(team).await?;

        let effects = self
            .client
            .actions(&team.into_id().into())
            .create_label(label_name)
            .await
            .context("unable to create AQC label")?;
        if let Some(Effect::LabelCreated(e)) = find_effect!(&effects, Effect::LabelCreated(_e)) {
            Ok(e.label_id.into())
        } else {
            Err(anyhow!("unable to create AQC label").into())
        }
    }

    /// Delete a label.
    #[instrument(skip(self), err)]
    async fn delete_label(
        self,
        _: context::Context,
        team: api::TeamId,
        label_id: api::LabelId,
    ) -> api::Result<()> {
        self.check_team_valid(team).await?;

        let effects = self
            .client
            .actions(&team.into_id().into())
            .delete_label(label_id.into_id().into())
            .await
            .context("unable to delete AQC label")?;
        if let Some(Effect::LabelDeleted(_e)) = find_effect!(&effects, Effect::LabelDeleted(_e)) {
            Ok(())
        } else {
            Err(anyhow!("unable to delete AQC label").into())
        }
    }

    /// Assign a label.
    #[instrument(skip(self), err)]
    async fn assign_label(
        self,
        _: context::Context,
        team: api::TeamId,
        device: api::DeviceId,
        label_id: api::LabelId,
        op: api::ChanOp,
    ) -> api::Result<()> {
        self.check_team_valid(team).await?;

        let effects = self
            .client
            .actions(&team.into_id().into())
            .assign_label(
                device.into_id().into(),
                label_id.into_id().into(),
                op.into(),
            )
            .await
            .context("unable to assign AQC label")?;
        if let Some(Effect::LabelAssigned(_e)) = find_effect!(&effects, Effect::LabelAssigned(_e)) {
            Ok(())
        } else {
            Err(anyhow!("unable to assign AQC label").into())
        }
    }

    /// Revoke a label.
    #[instrument(skip(self), err)]
    async fn revoke_label(
        self,
        _: context::Context,
        team: api::TeamId,
        device: api::DeviceId,
        label_id: api::LabelId,
    ) -> api::Result<()> {
        self.check_team_valid(team).await?;

        let effects = self
            .client
            .actions(&team.into_id().into())
            .revoke_label(device.into_id().into(), label_id.into_id().into())
            .await
            .context("unable to revoke AQC label")?;
        if let Some(Effect::LabelRevoked(_e)) = find_effect!(&effects, Effect::LabelRevoked(_e)) {
            Ok(())
        } else {
            Err(anyhow!("unable to revoke AQC label").into())
        }
    }

    /// Query devices on team.
    #[instrument(skip(self), err)]
    async fn query_devices_on_team(
        self,
        _: context::Context,
        team: api::TeamId,
    ) -> api::Result<Vec<api::DeviceId>> {
        self.check_team_valid(team).await?;

        let (_ctrl, effects) = self
            .client
            .actions(&team.into_id().into())
            .query_devices_on_team_off_graph()
            .await
            .context("unable to query devices on team")?;
        let mut devices: Vec<api::DeviceId> = Vec::new();
        for e in effects {
            if let Effect::QueryDevicesOnTeamResult(e) = e {
                devices.push(e.device_id.into());
            }
        }
        return Ok(devices);
    }
    /// Query device role.
    #[instrument(skip(self), err)]
    async fn query_device_role(
        self,
        _: context::Context,
        team: api::TeamId,
        device: api::DeviceId,
    ) -> api::Result<api::Role> {
        self.check_team_valid(team).await?;

        let (_ctrl, effects) = self
            .client
            .actions(&team.into_id().into())
            .query_device_role_off_graph(device.into_id().into())
            .await
            .context("unable to query device role")?;
        if let Some(Effect::QueryDeviceRoleResult(e)) =
            find_effect!(&effects, Effect::QueryDeviceRoleResult(_e))
        {
            Ok(api::Role::from(e.role))
        } else {
            Err(anyhow!("unable to query device role").into())
        }
    }
    /// Query device keybundle.
    #[instrument(skip(self), err)]
    async fn query_device_keybundle(
        self,
        _: context::Context,
        team: api::TeamId,
        device: api::DeviceId,
    ) -> api::Result<api::KeyBundle> {
        self.check_team_valid(team).await?;

        let (_ctrl, effects) = self
            .client
            .actions(&team.into_id().into())
            .query_device_keybundle_off_graph(device.into_id().into())
            .await
            .context("unable to query device keybundle")?;
        if let Some(Effect::QueryDeviceKeyBundleResult(e)) =
            find_effect!(effects, Effect::QueryDeviceKeyBundleResult(_e))
        {
            Ok(api::KeyBundle::from(e.device_keys))
        } else {
            Err(anyhow!("unable to query device keybundle").into())
        }
    }

    /// Query device label assignments.
    #[instrument(skip(self), err)]
    async fn query_device_label_assignments(
        self,
        _: context::Context,
        team: api::TeamId,
        device: api::DeviceId,
    ) -> api::Result<Vec<api::Label>> {
        self.check_team_valid(team).await?;

        let (_ctrl, effects) = self
            .client
            .actions(&team.into_id().into())
            .query_label_assignments_off_graph(device.into_id().into())
            .await
            .context("unable to query device label assignments")?;
        let mut labels: Vec<api::Label> = Vec::new();
        for e in effects {
            if let Effect::QueriedLabelAssignment(e) = e {
                debug!("found label: {}", e.label_id);
                labels.push(api::Label {
                    id: e.label_id.into(),
                    name: e.label_name,
                });
            }
        }
        return Ok(labels);
    }

    /// Query AQC network ID.
    #[cfg(feature = "aqc")]
    #[instrument(skip(self), err)]
    async fn query_aqc_net_identifier(
        self,
        _: context::Context,
        team: api::TeamId,
        device: api::DeviceId,
    ) -> api::Result<Option<api::NetIdentifier>> {
        self.check_team_valid(team).await?;

        if let Ok((_ctrl, effects)) = self
            .client
            .actions(&team.into_id().into())
            .query_aqc_net_identifier_off_graph(device.into_id().into())
            .await
        {
            if let Some(Effect::QueryAqcNetIdentifierResult(e)) =
                find_effect!(effects, Effect::QueryAqcNetIdentifierResult(_e))
            {
                return Ok(Some(api::NetIdentifier(e.net_identifier)));
            }
        }
        Ok(None)
    }

    /// Query label exists.
    #[instrument(skip(self), err)]
    async fn query_label_exists(
        self,
        _: context::Context,
        team: api::TeamId,
        label_id: api::LabelId,
    ) -> api::Result<bool> {
        self.check_team_valid(team).await?;

        let (_ctrl, effects) = self
            .client
            .actions(&team.into_id().into())
            .query_label_exists_off_graph(label_id.into_id().into())
            .await
            .context("unable to query label")?;
        if let Some(Effect::QueryLabelExistsResult(_e)) =
            find_effect!(&effects, Effect::QueryLabelExistsResult(_e))
        {
            Ok(true)
        } else {
            Err(anyhow!("unable to query whether label exists").into())
        }
    }

    /// Query list of labels.
    #[instrument(skip(self), err)]
    async fn query_labels(
        self,
        _: context::Context,
        team: api::TeamId,
    ) -> api::Result<Vec<api::Label>> {
        self.check_team_valid(team).await?;

        let (_ctrl, effects) = self
            .client
            .actions(&team.into_id().into())
            .query_labels_off_graph()
            .await
            .context("unable to query labels")?;
        let mut labels: Vec<api::Label> = Vec::new();
        for e in effects {
            if let Effect::QueriedLabel(e) = e {
                debug!("found label: {}", e.label_id);
                labels.push(api::Label {
                    id: e.label_id.into(),
                    name: e.label_name,
                });
            }
        }
        Ok(labels)
    }
}

impl Api {
    async fn add_seed(&mut self, team: api::TeamId, seed: qs::PskSeed) -> anyhow::Result<()> {
        let crypto = &mut *self.crypto.lock().await;

        let id = seed.id().context("getting seed id")?;

        let wrapped_key = crypto
            .engine
            .wrap(seed.clone().into_inner())
            .context("wrapping seed")?;
        crypto
            .local_store
            .try_insert(id.into_id(), wrapped_key)
            .context("inserting seed")?;

        if let Err(e) = self
            .seed_id_dir
            .append(&team, &id)
            .await
            .context("could not write seed id to file")
        {
            match crypto
                .local_store
                .remove::<WrappedKey<CS>>(id.into_id())
                .context("could not remove seed from keystore")
            {
                Ok(_) => return Err(e),
                Err(inner) => return Err(e).context(inner),
            }
        };

        Ok(())
    }
}

impl From<api::KeyBundle> for KeyBundle {
    fn from(value: api::KeyBundle) -> Self {
        KeyBundle {
            ident_key: value.identity,
            sign_key: value.signing,
            enc_key: value.encryption,
        }
    }
}

impl From<KeyBundle> for api::KeyBundle {
    fn from(value: KeyBundle) -> Self {
        api::KeyBundle {
            identity: value.ident_key,
            signing: value.sign_key,
            encryption: value.enc_key,
        }
    }
}

impl From<api::Role> for Role {
    fn from(value: api::Role) -> Self {
        match value {
            api::Role::Owner => Role::Owner,
            api::Role::Admin => Role::Admin,
            api::Role::Operator => Role::Operator,
            api::Role::Member => Role::Member,
        }
    }
}

impl From<Role> for api::Role {
    fn from(value: Role) -> Self {
        match value {
            Role::Owner => api::Role::Owner,
            Role::Admin => api::Role::Admin,
            Role::Operator => api::Role::Operator,
            Role::Member => api::Role::Member,
        }
    }
}

impl From<api::ChanOp> for ChanOp {
    fn from(value: api::ChanOp) -> Self {
        match value {
            api::ChanOp::SendRecv => ChanOp::SendRecv,
            api::ChanOp::RecvOnly => ChanOp::RecvOnly,
            api::ChanOp::SendOnly => ChanOp::SendOnly,
        }
    }
}

impl From<ChanOp> for api::ChanOp {
    fn from(value: ChanOp) -> Self {
        match value {
            ChanOp::SendRecv => api::ChanOp::SendRecv,
            ChanOp::RecvOnly => api::ChanOp::RecvOnly,
            ChanOp::SendOnly => api::ChanOp::SendOnly,
        }
    }
}

/// Extract a single session command.
fn get_single_cmd(cmds: Vec<Box<[u8]>>) -> anyhow::Result<Box<[u8]>> {
    let mut cmds = cmds.into_iter();
    let msg = cmds.next().context("missing ephemeral command")?;
    if cmds.next().is_some() {
        anyhow::bail!("too many ephemeral commands");
    }
    Ok(msg)
}<|MERGE_RESOLUTION|>--- conflicted
+++ resolved
@@ -801,8 +801,7 @@
 
     #[cfg(feature = "afc")]
     #[instrument(skip(self), err)]
-<<<<<<< HEAD
-    async fn create_afc_bidi_channel(
+    async fn create_afc_uni_send_channel(
         self,
         _: context::Context,
         team: api::TeamId,
@@ -811,92 +810,10 @@
     ) -> api::Result<(api::AfcCtrl, api::AfcChannelId)> {
         self.check_team_valid(team).await?;
 
-        info!("creating afc bidi channel");
+        info!("creating afc uni channel");
 
         let graph = GraphId::from(team.into_id());
 
-        let (ctrl, effects) = self
-            .client
-            .actions(&graph)
-            .create_afc_bidi_channel_off_graph(peer_id.into_id().into(), label.into_id().into())
-            .await?;
-        let id = self.device_id()?;
-
-        let Some(Effect::AfcBidiChannelCreated(e)) =
-            find_effect!(&effects, Effect::AfcBidiChannelCreated(e) if e.author_id == id.into())
-        else {
-            return Err(anyhow!("unable to find `AfcBidiChannelCreated` effect").into());
-        };
-
-        self.effect_handler.handle_effects(graph, &effects).await?;
-
-        let channel_id = self.afc.bidi_channel_created(e).await?;
-        info!("afc bidi channel created");
-
-        let ctrl = get_single_cmd(ctrl)?;
-
-        Ok((ctrl, channel_id))
-    }
-
-    #[cfg(feature = "afc")]
-    #[instrument(skip(self), err)]
-=======
->>>>>>> a289da8d
-    async fn create_afc_uni_send_channel(
-        self,
-        _: context::Context,
-        team: api::TeamId,
-        peer_id: api::DeviceId,
-        label: api::LabelId,
-    ) -> api::Result<(api::AfcCtrl, api::AfcChannelId)> {
-        self.check_team_valid(team).await?;
-
-        info!("creating afc uni channel");
-
-        let graph = GraphId::from(team.into_id());
-
-<<<<<<< HEAD
-        let id = self.device_id()?;
-        let (ctrl, effects) = self
-            .client
-            .actions(&graph)
-            .create_afc_uni_channel_off_graph(id, peer_id.into_id().into(), label.into_id().into())
-            .await?;
-
-        let Some(Effect::AfcUniChannelCreated(e)) =
-            find_effect!(&effects, Effect::AfcUniChannelCreated(e) if e.author_id == id.into())
-        else {
-            return Err(anyhow!("unable to find AfcUniChannelCreated effect").into());
-        };
-
-        self.effect_handler.handle_effects(graph, &effects).await?;
-
-        let channel_id = self.afc.uni_channel_created(e).await?;
-        info!("afc uni channel created");
-
-        let ctrl = get_single_cmd(ctrl)?;
-
-        Ok((ctrl, channel_id))
-    }
-
-    #[cfg(feature = "afc")]
-    #[instrument(skip(self), err)]
-    async fn create_afc_uni_recv_channel(
-        self,
-        _: context::Context,
-        team: api::TeamId,
-        peer_id: api::DeviceId,
-        label: api::LabelId,
-    ) -> api::Result<(api::AfcCtrl, api::AfcChannelId)> {
-        self.check_team_valid(team).await?;
-
-        info!("creating afc uni channel");
-
-        let graph = GraphId::from(team.into_id());
-
-        let id = self.device_id()?;
-=======
->>>>>>> a289da8d
         let (ctrl, effects) = self
             .client
             .actions(&graph)
