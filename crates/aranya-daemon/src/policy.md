---
policy-version: 2
---

# Default Policy

The default policy used by Aranya. It is the core component that our software is built on top
of, so any changes may affect the behavior of the system and could require updating other parts of
the code to get everything working together.

This policy can also be used as a template for writing other custom policies.

Note that the policy has been written for version beta of our product and includes several
limitations that will likely be changed for the MVP.

## Roles & Permissions

The MVP will likely support multiple role assignments per device, but we restrict to 1 role per device
for the beta. Hence, devices can only be onboarded to the team under the `Member` role and the role
assignment commands can be thought of as a promotion of the devices's single role. Similarly, only the
`Member` role can be removed from the team and so role revocation commands will simply demote any
higher role back down to `Member`.

* Owner:
  * Initialize/terminate Team.
  * Add (new) / remove Members.
  * Assign/revoke Owner role.
  * Assign/revoke Admin role.
  * Assign/revoke Operator role.
  * Define/undefine channel label.
  * Assign/revoke channel label.
  * Set/unset AQC address & name.

* Admin:
  * Assign/revoke Operator role.
  * Define/undefine channel label.
  * Revoke channel label.
  * Unset AQC network identifier.

* Operator:
  * Add (new) / remove Member.
  * Define channel label.
  * Assign/revoke channel label.
  * Set/unset AQC address & name.

* Member:
  * Create/delete AQC channel.
  * Create/delete AFC channel.

**Invariants**:

- Owner is the "root device" (has all permissions except sending data on AQC channels).
- A device can only have one role at a time.
- If the `Device` fact exists, then so will the `DeviceIdentKey`, `DeviceSignKey`, and `DeviceEncKey`
  facts. Similarly, the latter three facts are predicated on the device fact.
- A device can only have one of each device key type at a time.
- Only the creator of the team is added as an `Owner`. All other devices are onboarded as `Member`s.
- Only onboarded devices can be assigned to a higher role than `Member`.
- Revoking A device's role will automatically set their role down to `Member`.
- Only a `Member` can be removed from the team. All other roles must be revoked from A device before
  they can be removed from the team.


### Imports & Global Constants

```policy
use afc
use aqc
use crypto
use device
use envelope
use idam
use perspective
```

### Enums & Structs

```policy

// Defines the roles a team member may have.
// TODO: implement custom ID-based roles.
enum Role {
    Owner,
    Admin,
    Operator,
    Member,
}

// Valid channel operations for a label assignment.
enum ChanOp {
    // The device can only receive data in channels with this
    // label.
    RecvOnly,
    // The device can only send data in channels with this
    // label.
    SendOnly,
    // The device can send and receive data in channels with this
    // label.
    SendRecv,
}

// Collection of public DeviceKeys for A device.
struct KeyBundle {
    ident_key bytes,
    sign_key bytes,
    enc_key bytes,
}

// The set of key IDs derived from each DeviceKey.
// NB: Key ID of the IdentityKey is the device ID.
struct KeyIds {
    device_id id,
    sign_key_id id,
    enc_key_id id,
}
```

### Facts

```policy
// A device on the team.
fact Device[device_id id]=>{role enum Role, sign_key_id id, enc_key_id id}

// A device's public IdentityKey
fact DeviceIdentKey[device_id id]=>{key bytes}

// A device's public SigningKey.
fact DeviceSignKey[device_id id]=>{key_id id, key bytes}

// A device's public EncryptionKey.
fact DeviceEncKey[device_id id]=>{key_id id, key bytes}

// Indicates that the team has been terminated.
fact TeamEnd[]=>{}

// Stores a Member's associated network identifier for AQC.
fact AqcMemberNetworkId[device_id id]=>{net_identifier string}
```

### Functions

```policy
// Returns a device if one exists.
function find_existing_device(device_id id) optional struct Device {
    let device = query Device[device_id: device_id]
    let has_ident = exists DeviceIdentKey[device_id: device_id]
    let has_sign = exists DeviceSignKey[device_id: device_id]
    let has_enc = exists DeviceEncKey[device_id: device_id]

    if device is Some {
        check has_ident
        check has_sign
        check has_enc
    } else {
        check !has_ident
        check !has_sign
        check !has_enc
    }

    // Return the resulting device struct for further checks.
    return device
}

// Returns whether the team exists.
// Returns true if the team exists, returns false otherwise.
// This should always be the first thing that is checked before executing a command on a team.
// The only command that doesn't run this check first is `CreateTeam`.
function team_exists() bool {
    // Check to see if team is active.
    return !exists TeamEnd[]=> {}
}

// Returns a valid Device after performing sanity checks per the stated invariants.
function get_valid_device(device_id id) struct Device {
    // Get and return device info.
    let device = check_unwrap find_existing_device(device_id)
    return device
}

// Derives the key ID for each of the DeviceKeys in the bundle.
// (The IdentityKey's ID is the DeviceID.)
function derive_device_key_ids(device_keys struct KeyBundle) struct KeyIds {
    let device_id = idam::derive_device_id(device_keys.ident_key)
    let sign_key_id = idam::derive_sign_key_id(device_keys.sign_key)
    let enc_key_id = idam::derive_enc_key_id(device_keys.enc_key)

    return KeyIds {
        device_id: device_id,
        sign_key_id: sign_key_id,
        enc_key_id: enc_key_id,
    }
}

// Verify team member has `Role::Owner`
function is_owner(role enum Role) bool {
    return role == Role::Owner
}

// Verify team member has `Role::Admin`
function is_admin(role enum Role) bool {
    return role == Role::Admin
}

// Verify team member has `Role::Operator`
function is_operator(role enum Role) bool {
    return role == Role::Operator
}

// Verify team member has `Role::Member`
function is_member(role enum Role) bool {
    return role == Role::Member
}

// Seals a serialized basic command into an envelope, using the stored SigningKey for this device.
function seal_command(payload bytes) struct Envelope {
    let parent_id = perspective::head_id()
    let author_id = device::current_device_id()
    let author_sign_pk = check_unwrap query DeviceSignKey[device_id: author_id]

    let signed = crypto::sign(author_sign_pk.key_id, payload)
    return envelope::new(
        parent_id,
        author_id,
        signed.command_id,
        signed.signature,
        payload,
    )
}

// Opens an envelope using the author's public device signing
// key, and if verification succeeds, returns the serialized
// basic command data .
function open_envelope(sealed_envelope struct Envelope) bytes {
    let author_id = envelope::author_id(sealed_envelope)
    let author_sign_pk = check_unwrap query DeviceSignKey[device_id: author_id]

    let verified_command = crypto::verify(
        author_sign_pk.key,
        envelope::parent_id(sealed_envelope),
        envelope::payload(sealed_envelope),
        envelope::command_id(sealed_envelope),
        envelope::signature(sealed_envelope),
    )
    return verified_command
}
```

#### Channel Functions

```policy
// Reports whether `size` is a valid PSK length (in bytes).
//
// Per the AQC specification, PSKs must be in the range [32, 2^16).
function is_valid_psk_length(size int) bool {
    return size >= 32 && size < 65536
}

// Returns the channel operation for a particular label.
function get_allowed_op(device_id id, label_id id) enum ChanOp {
    let assigned_label = check_unwrap query AssignedLabel[label_id: label_id, device_id: device_id]
    return assigned_label.op
}

// Returns the device's encoded public EncryptionKey.
function get_enc_pk(device_id id) bytes {
    let device_enc_pk = check_unwrap query DeviceEncKey[device_id: device_id]
    return device_enc_pk.key
}

// Selects the ID which doesn't match `Device_id`.
function select_peer_id(device_id id, id_a id, id_b id) id {
    if device_id == id_a {
        return id_b
    } else if device_id == id_b {
        return id_a
    } else {
        check false
    }
}
```

##### AQC Channel Functions

```policy
// Reports whether the devices have permission to create
// a bidirectional AQC channel with each other.
function can_create_aqc_bidi_channel(device1 id, device2 id, label_id id) bool {
    // Devices cannot create channels with themselves.
    //
    // This should have been caught by the AQC FFI, so check
    // instead of just returning false.
    check device1 != device2

    // Both devices must have permissions to read (recv) and
    // write (send) data.
    let device1_op = get_allowed_op(device1, label_id)
    if device1_op != ChanOp::SendRecv {
        return false
    }

    let device2_op = get_allowed_op(device2, label_id)
    if device2_op != ChanOp::SendRecv {
        return false
    }

    return true
}

// Reports whether the devices have permission to create
// a unidirectional AQC channel with each other.
function can_create_aqc_uni_channel(sender_id id, receiver_id id, label_id id) bool {
    // Devices cannot create channels with themselves.
    //
    // This should have been caught by the AQC FFI, so check
    // instead of just returning false.
    check sender_id != receiver_id

    // The writer must have permissions to write (send) data.
    let writer_op = get_allowed_op(sender_id, label_id)
    match writer_op {
        ChanOp::RecvOnly => { return false }
        ChanOp::SendOnly => {}
        ChanOp::SendRecv => {}
    }

    // The reader must have permission to read (receive) data.
    let reader_op = get_allowed_op(receiver_id, label_id)
    match reader_op {
        ChanOp::RecvOnly => {}
        ChanOp::SendOnly => { return false }
        ChanOp::SendRecv => {}
    }

    return true
}
```

##### AFC Channel Functions

```policy
// Reports whether the devices have permission to create
// a unidirectional AFC channel with each other.
function can_create_afc_uni_channel(sender_id id, receiver_id id, label_id id) bool {
    // Devices cannot create channels with themselves.
    //
    // This should have been caught by the AFC FFI, so check
    // instead of just returning false.
    check sender_id != receiver_id

    // The writer must have permissions to write (send) data.
    let writer_op = get_allowed_op(sender_id, label_id)
    match writer_op {
        ChanOp::RecvOnly => { return false }
        ChanOp::SendOnly => {}
        ChanOp::SendRecv => {}
    }

    // The reader must have permission to read (receive) data.
    let reader_op = get_allowed_op(receiver_id, label_id)
    match reader_op {
        ChanOp::RecvOnly => {}
        ChanOp::SendOnly => { return false }
        ChanOp::SendRecv => {}
    }

    return true
}
```

## CreateTeam

The `CreateTeam` command is the initial command in the graph. It creates the Team and establishes
the author as the sole Owner of the Team.

```policy
// Creates a Team.
action create_team(owner_keys struct KeyBundle, nonce bytes) {
    publish CreateTeam {
        owner_keys: owner_keys,
        nonce: nonce,
    }
}

effect TeamCreated {
    // The DeviceID of the creator of the Team.
    owner_id id,
}

command CreateTeam {
    fields {
        // The initial owner's public DeviceKeys.
        owner_keys struct KeyBundle,
        // Random nonce to enforce this team's uniqueness.
        nonce bytes,
    }

    seal {
        let parent_id = perspective::head_id()
        let author_id = device::current_device_id()
        let payload = serialize(this)
        let author_sign_key_id = idam::derive_sign_key_id(this.owner_keys.sign_key)

        // Sign and enclose the serialized command into an Envelope with additional metadata.
        let signed = crypto::sign(author_sign_key_id, payload)
        return envelope::new(
            parent_id,
            author_id,
            signed.command_id,
            signed.signature,
            payload,
        )
    }

    open {
        let payload = envelope::payload(envelope)
        let author_sign_key = deserialize(payload).owner_keys.sign_key

        // Verify and return the enclosed command.
        let verified_command = crypto::verify(
            author_sign_key,
            envelope::parent_id(envelope),
            payload,
            envelope::command_id(envelope),
            envelope::signature(envelope),
        )
        return deserialize(verified_command)
    }

    policy {
        // Get author of command
        let author_id = envelope::author_id(envelope)
        // Derive the key ids from the device_keys
        let owner_key_ids = derive_device_key_ids(this.owner_keys)

        // Check that author_id matches the device_id being created
        check author_id == owner_key_ids.device_id

        finish {
            add_new_device(this.owner_keys, owner_key_ids, Role::Owner)

            emit TeamCreated {
                owner_id: author_id,
            }
        }
    }
}

// Adds the device to the Team.
finish function add_new_device(key_bundle struct KeyBundle, key_ids struct KeyIds, role enum Role) {
    create Device[device_id: key_ids.device_id]=>{
        role: role,
        sign_key_id: key_ids.sign_key_id,
        enc_key_id: key_ids.enc_key_id,
    }

    create DeviceIdentKey[device_id: key_ids.device_id]=>{key: key_bundle.ident_key}
    create DeviceSignKey[device_id: key_ids.device_id]=>{
        key_id: key_ids.sign_key_id,
        key: key_bundle.sign_key,
    }
    create DeviceEncKey[device_id: key_ids.device_id]=>{
        key_id: key_ids.enc_key_id,
        key: key_bundle.enc_key,
    }
}
```

**Invariants:**

- This is the initial command in the graph.
- Only an Owner will create this event.

## TerminateTeam

The `TerminateTeam` terminates a Team. It can only be done by the Owner.

```policy
// Terminates a Team.
action terminate_team() {
    publish TerminateTeam{}
}

effect TeamTerminated{
    owner_id id,
}

command TerminateTeam {
    fields {}

    seal { return seal_command(serialize(this)) }
    open { return deserialize(open_envelope(envelope)) }

    policy {
        check team_exists()

        // Check that the team is active and return the author's info if they exist in the team.
        let author = get_valid_device(envelope::author_id(envelope))
        // Only the Owner can close the Team
        check is_owner(author.role)

        finish {
            create TeamEnd[]=>{}

            emit TeamTerminated{
                owner_id: author.device_id,
            }
        }
    }
}
```

**Invariants:**

- This is the final command in the graph.
- Only an Owner can create this event.
- Once terminated, no further communication will occur over the team graph.


## AddMember

Add a member to a team.

```policy
// Adds a Member to the Team.
action add_member(device_keys struct KeyBundle){
    publish AddMember {
        device_keys: device_keys,
    }
}

// A Member was added to the Team.
effect MemberAdded {
    // The id of the device to be added.
    device_id id,
    // The device's set of public DeviceKeys.
    device_keys struct KeyBundle,
}

command AddMember {
    fields {
        // The new device's public DeviceKeys.
        device_keys struct KeyBundle,
    }

    seal { return seal_command(serialize(this)) }
    open { return deserialize(open_envelope(envelope)) }

    policy {
        check team_exists()

        let author = get_valid_device(envelope::author_id(envelope))
        // Derive the key IDs from the provided KeyBundle.
        let device_key_ids = derive_device_key_ids(this.device_keys)

        // Only Operator and Owner can add a Member.
        check is_operator(author.role) || is_owner(author.role)
        // Check that the Member doesn't already exist.
        check find_existing_device(device_key_ids.device_id) is None

        finish {
            add_new_device(this.device_keys, device_key_ids, Role::Member)

            emit MemberAdded {
                device_id: device_key_ids.device_id,
                device_keys: this.device_keys,
            }
        }
    }
}
```

**Invariants**:

- Members can only be added by Operators and Owners.
- Non-Member roles must first be added as a Member and can then get assigned to a higher role.


## RemoveMember

Remove a member from a team.

```policy
// Removes a Member from the Team.
action remove_member(device_id id){
    publish RemoveMember {
        device_id: device_id,
    }
}

// A Member was removed from the Team.
effect MemberRemoved {
    device_id id,
}

command RemoveMember{
    fields {
        // The removed device's ID.
        device_id id,
    }

    seal { return seal_command(serialize(this)) }
    open { return deserialize(open_envelope(envelope)) }

    policy {
        check team_exists()

        let author = get_valid_device(envelope::author_id(envelope))
        let device = get_valid_device(this.device_id)

        // Only Operators and Owners can remove a Member
        check is_operator(author.role) || is_owner(author.role)
        // Check that the device is a Member
        check is_member(device.role)

        finish {
            remove_device(this.device_id)

            emit MemberRemoved {
                device_id: this.device_id,
            }
        }
    }
}

// Removes the device from the Team.
finish function remove_device(device_id id) {
    delete Device[device_id: device_id]
    delete DeviceIdentKey[device_id: device_id]
    delete DeviceSignKey[device_id: device_id]
    delete DeviceEncKey[device_id: device_id]
}
```

**Invariants**:

- Members can only be removed by Operators and Owners.
- Removing non-Members requires revoking their higher role so the device is made into a Member first.


## AssignRole

Assign a role to a device.

```policy
// Assigns the specified role to the device.
action assign_role(device_id id, role enum Role){
    match role {
        Role::Owner => {
            // Assigns the Owner role.
            publish AssignOwner {
                device_id: device_id,
            }
        }
        Role::Admin => {
            // Assigns the Admin role.
            publish AssignAdmin {
                device_id: device_id,
            }
        }
        Role::Operator => {
            // Assigns the Operator role.
            publish AssignOperator {
                device_id: device_id,
            }
        }
        _ => { check false }
    }
}
```

### AssignOwner

Assign the `Owner` role to a device.

```policy
// A device was assigned with the Owner role.
effect OwnerAssigned {
    device_id id,
}

command AssignOwner{
    fields {
        // The assigned device's ID.
        device_id id,
    }

    seal { return seal_command(serialize(this)) }
    open { return deserialize(open_envelope(envelope)) }

    policy {
        check team_exists()

        let author = get_valid_device(envelope::author_id(envelope))
        let device = get_valid_device(this.device_id)

        // Only an Owner can assign the Owner role.
        check is_owner(author.role)
        // The device must not already have the Owner role.
        check device.role != Role::Owner

        finish {
            assign_role(device, Role::Owner)

            emit OwnerAssigned {
                device_id: this.device_id,
            }
        }
    }
}

// Assigns the device to the specified role.
finish function assign_role(device struct Device, role enum Role) {
    update Device[device_id: device.device_id]=>{
        role: device.role,
        sign_key_id: device.sign_key_id,
        enc_key_id: device.enc_key_id,
        } to {
            role: role,
            sign_key_id: device.sign_key_id,
            enc_key_id: device.enc_key_id,
        }
}
```

### AssignAdmin

Assign the `Admin` role to a device.

```policy
// A device was assigned with the Admin role.
effect AdminAssigned {
    device_id id,
}

command AssignAdmin{
    fields {
        // The assigned device's ID.
        device_id id,
    }

    seal { return seal_command(serialize(this)) }
    open { return deserialize(open_envelope(envelope)) }

    policy {
        check team_exists()

        let author = get_valid_device(envelope::author_id(envelope))
        let device = get_valid_device(this.device_id)

        // Only an Owner can assign the Admin role.
        check is_owner(author.role)
        // The device must not already have the Admin role.
        check device.role != Role::Admin

        finish {
            assign_role(device, Role::Admin)

            emit AdminAssigned {
                device_id: this.device_id,
            }
        }
    }
}
```

### AssignOperator

Assign the `Operator` role to a device.

```policy
// A device was assigned with the Operator role.
effect OperatorAssigned {
    device_id id,
}

command AssignOperator{
    fields {
        // The assigned device's ID.
        device_id id,
    }

    seal { return seal_command(serialize(this)) }
    open { return deserialize(open_envelope(envelope)) }

    policy {
        check team_exists()

        let author = get_valid_device(envelope::author_id(envelope))
        let device = get_valid_device(this.device_id)

        // Only Owners and Admins can assign the Operator role.
        check is_owner(author.role) || is_admin(author.role)
        // The device must not already have the Operator role.
        check device.role != Role::Operator

        finish {
            assign_role(device, Role::Operator)

            emit OperatorAssigned {
                device_id: this.device_id,
            }
        }
    }
}
```

**Invariants**:

- devices cannot assign roles to themselves.
- Only Owners can assign the Owner role.
- Only Owners can assign the Admin role.
- Only Owners and Admins can assign the Operator role.


## RevokeRole

Revoke a role from a device. The set's the device role back to the default `Member` role.

```policy
// Revokes the specified role from the device.
action revoke_role(device_id id, role enum Role){
    match role {
        Role::Owner => {
            // Revokes the Owner role.
            publish RevokeOwner {
                device_id: device_id,
            }
        }
        Role::Admin => {
            // Revokes the Admin role.
            publish RevokeAdmin {
                device_id: device_id,
            }
        }
        Role::Operator => {
            // Revokes the Operator role.
            publish RevokeOperator {
                device_id: device_id,
            }
        }
        _ => { check false }
    }
}
```

### RevokeOwner

Revoke the `Owner` role from a device.

```policy
// The Owner role was revoked from A device.
effect OwnerRevoked {
    device_id id,
}

command RevokeOwner{
    fields {
        // The revoked device's ID.
        device_id id,
    }

    seal { return seal_command(serialize(this)) }
    open { return deserialize(open_envelope(envelope)) }

    policy {
        check team_exists()

        let author = get_valid_device(envelope::author_id(envelope))
        let device = get_valid_device(this.device_id)

        // Owner can only revoke the role from itself.
        check author.device_id == this.device_id
        // Check that the device is an Owner.
        check is_owner(author.role)

        finish {
            revoke_role(device)

            emit OwnerRevoked {
                device_id: this.device_id,
            }
        }
    }
}

// Revokes the specified role from the device. This automatically sets their role to Member instead.
finish function revoke_role(device struct Device) {
    update Device[device_id: device.device_id]=>{
        role: device.role,
        sign_key_id: device.sign_key_id,
        enc_key_id: device.enc_key_id,
        } to {
            role: Role::Member,
            sign_key_id: device.sign_key_id,
            enc_key_id: device.enc_key_id,
            }
}
```

### RevokeAdmin

Revoke the `Admin` role from a device.

```policy
// The Admin role was revoke from A device.
effect AdminRevoked {
    device_id id,
}

command RevokeAdmin{
    fields {
        // The revoked device's ID.
        device_id id,
    }

    seal { return seal_command(serialize(this)) }
    open { return deserialize(open_envelope(envelope)) }

    policy {
        check team_exists()

        let author = get_valid_device(envelope::author_id(envelope))
        let device = get_valid_device(this.device_id)

        // Only Owners can revoke the Admin role.
        check is_owner(author.role)
        // Check that the device is an Admin.
        check is_admin(device.role)

        finish {
            revoke_role(device)

            emit AdminRevoked {
                device_id: this.device_id,
            }
        }
    }
}
```

### RevokeOperator

Revoke the `Operator` role from a device.

```policy
// The Operator role was revoke from A device.
effect OperatorRevoked {
    device_id id,
}

command RevokeOperator{
    fields {
        // The revoked device's ID.
        device_id id,
    }

    seal { return seal_command(serialize(this)) }
    open { return deserialize(open_envelope(envelope)) }

    policy {
        check team_exists()

        let author = get_valid_device(envelope::author_id(envelope))
        let device = get_valid_device(this.device_id)

        // Only Owners and Admins can revoke the Operator role.
        check is_owner(author.role) || is_admin(author.role)
        // Check that the device is an Operator.
        check is_operator(device.role)

        finish {
            revoke_role(device)

            emit OperatorRevoked {
                device_id: this.device_id,
            }
        }
    }
}
```

**Invariants**:

- Revoking a role from a device will assign them with the `Member` role.
- If all `Owners` revoke their own role, it is possible for the team to be left without any `Owners`.
- As long as there is at least one Owner in the team, new devices can continue to be added and
  assigned to the different roles.
- Only `Owners` can revoke the Admin role.
- Only `Owners` and `Admins` can revoke the `Operator` role.

## SetAqcNetworkName

Associates a network name and address to a `Member` for use in AQC.

```policy
action set_aqc_network_name (device_id id, net_identifier string) {
    publish SetAqcNetworkName {
        device_id: device_id,
        net_identifier: net_identifier,
    }
}

effect AqcNetworkNameSet {
    device_id id,
    net_identifier string,
}

command SetAqcNetworkName {
    fields {
        device_id id,
        net_identifier string,
    }

    seal { return seal_command(serialize(this)) }
    open { return deserialize(open_envelope(envelope)) }

    policy {
        check team_exists()

        let author = get_valid_device(envelope::author_id(envelope))
        let device = get_valid_device(this.device_id)

        // Only Owners and Operators can associate a network name.
        check is_owner(author.role) || is_operator(author.role)
        // Only Members can be associated a network name.
        check is_member(device.role)

        let net_id_exists = query AqcMemberNetworkId[device_id: this.device_id]

        if net_id_exists is Some {
            let net_id = unwrap net_id_exists
            finish {
                update AqcMemberNetworkId[device_id: this.device_id]=>{net_identifier: net_id.net_identifier} to {
                    net_identifier: this.net_identifier
                }

                emit AqcNetworkNameSet {
                    device_id: device.device_id,
                    net_identifier: this.net_identifier,
                }
            }
        }
        else {
            finish {
                create AqcMemberNetworkId[device_id: this.device_id]=>{net_identifier: this.net_identifier}

                emit AqcNetworkNameSet {
                    device_id: device.device_id,
                    net_identifier: this.net_identifier,
                }
            }
        }
    }
}
```

**Invariants**:

- Only Owners and Operators can assign AQC network names to Members.
- Members can only be assigned to one AQC network name.

## UnsetAqcNetworkName

Dissociates an AQC network name and address from a `Member`.

```policy
action unset_aqc_network_name (device_id id) {
    publish UnsetAqcNetworkName {
        device_id: device_id,
    }
}

effect AqcNetworkNameUnset {
    device_id id,
}

command UnsetAqcNetworkName {
    fields {
        device_id id,
    }

    seal { return seal_command(serialize(this)) }
    open { return deserialize(open_envelope(envelope)) }

    policy {
        check team_exists()

        let author = get_valid_device(envelope::author_id(envelope))
        let device = get_valid_device(this.device_id)

        // Only Owners, Admins, and Operators can unset a Member's network name.
        check is_owner(author.role) || is_admin(author.role) || is_operator(author.role)
        check is_member(device.role)

        check exists AqcMemberNetworkId[device_id: this.device_id]
        finish {
            delete AqcMemberNetworkId[device_id: this.device_id]

            emit AqcNetworkNameUnset {
                device_id: device.device_id,
            }
        }
    }
}
```

**Invariants**:

- Only Owners and Operators can unset AQC network names from Members.

## CreateChannel

### AqcCreateChannel

#### AqcCreateBidiChannel

Creates a bidirectional AQC channel for off-graph messaging.
This is an ephemeral command, which means that it can only be
emitted within an ephemeral session so that it is not added to
the graph of commands. Furthermore, it cannot persist any changes
to the fact database.

The `create_aqc_bidi_channel` action creates the `ChannelKeys`, encapsulates them for the peer and the
author, and sends the encapsulations through the `AqcCreateBidiChannel` command. When processing the
command, the device will decapsulate their keys and store them in the shared memory DB.

```policy
ephemeral action create_aqc_bidi_channel(peer_id id, label_id id) {
    let parent_cmd_id = perspective::head_id()
    let author_id = device::current_device_id()
    let author = get_valid_device(author_id)
    let peer_enc_pk = get_enc_pk(peer_id)

    let ch = aqc::create_bidi_channel(
        parent_cmd_id,
        author.enc_key_id,
        author_id,
        peer_enc_pk,
        peer_id,
        label_id,
    )

    publish AqcCreateBidiChannel {
        channel_id: ch.channel_id,
        peer_id: peer_id,
        label_id: label_id,
        peer_encap: ch.peer_encap,
        author_secrets_id: ch.author_secrets_id,
        psk_length_in_bytes: ch.psk_length_in_bytes,
    }
}

// The effect that is emitted when the author of a bidirectional
// AQC channel successfully processes the `AqcCreateBidiChannel`
// command.
effect AqcBidiChannelCreated {
    // Uniquely identifies the channel.
    channel_id id,
    // The unique ID of the previous command.
    parent_cmd_id id,
    // The channel author's device ID.
    author_id id,
    // The channel author's encryption key ID.
    author_enc_key_id id,
    // The channel peer's device Id.
    peer_id id,
    // The channel peer's encoded public encryption key.
    peer_enc_pk bytes,
    // The channel label.
    label_id id,
    // A unique ID that the author can use to look up the
    // channel's secrets.
    author_secrets_id id,
    // The size in bytes of the PSK.
    //
    // Per the AQC specification, this must be at least 32 and
    // less than 2^16.
    psk_length_in_bytes int,
}

// The effect that is emitted when the peer of a bidirectional
// AQC channel successfully processes the `AqcCreateBidiChannel`
// command.
effect AqcBidiChannelReceived {
    // Uniquely identifies the channel.
    channel_id id,
    // The unique ID of the previous command.
    parent_cmd_id id,
    // The channel author's device ID.
    author_id id,
    // The channel author's encoded public encryption key.
    author_enc_pk bytes,
    // The channel peer's device Id.
    peer_id id,
    // The channel peer's encryption key ID.
    peer_enc_key_id id,
    // The channel label.
    label_id id,
    // The channel peer's encapsulated KEM shared secret.
    encap bytes,
    // The size in bytes of the PSK.
    //
    // Per the AQC specification, this must be at least 32 and
    // less than 2^16.
    psk_length_in_bytes int,
}

ephemeral command AqcCreateBidiChannel {
    fields {
        // Uniquely identifies the channel.
        channel_id id,
        // The channel peer's device ID.
        peer_id id,
        // The label applied to the channel.
        label_id id,
        // The channel peer's encapsulated KEM shared secret.
        peer_encap bytes,
        // A unique ID that the author can use to look up the
        // channel's secrets.
        author_secrets_id id,
        // The size in bytes of the PSK.
        //
        // Per the AQC specification, this must be at least 32.
        psk_length_in_bytes int,
    }

    seal { return seal_command(serialize(this)) }
    open { return deserialize(open_envelope(envelope)) }

    policy {
        check team_exists()

        let author = get_valid_device(envelope::author_id(envelope))
        let peer = get_valid_device(this.peer_id)

        check is_valid_psk_length(this.psk_length_in_bytes)

        // The label must exist.
        let label = check_unwrap query Label[label_id: this.label_id]

        // Only Members can create AQC channels with other peer Members
        check is_member(author.role)
        check is_member(peer.role)

        // Check that both devices have been assigned to the label and have correct send/recv permissions.
        check can_create_aqc_bidi_channel(author.device_id, peer.device_id, label.label_id)

        let parent_cmd_id = envelope::parent_id(envelope)
        let current_device_id = device::current_device_id()

        if current_device_id == author.device_id {
            // We're the channel author.
            let peer_enc_pk = get_enc_pk(peer.device_id)

            finish {
                emit AqcBidiChannelCreated {
                    channel_id: this.channel_id,
                    parent_cmd_id: parent_cmd_id,
                    author_id: author.device_id,
                    author_enc_key_id: author.enc_key_id,
                    peer_id: peer.device_id,
                    peer_enc_pk: peer_enc_pk,
                    label_id: label.label_id,
                    author_secrets_id: this.author_secrets_id,
                    psk_length_in_bytes: this.psk_length_in_bytes,
                }
            }
        } else if current_device_id == peer.device_id {
            // We're the channel peer.
            let author_enc_pk = get_enc_pk(author.device_id)

            finish {
                emit AqcBidiChannelReceived {
                    channel_id: this.channel_id,
                    parent_cmd_id: parent_cmd_id,
                    author_id: author.device_id,
                    author_enc_pk: author_enc_pk,
                    peer_id: peer.device_id,
                    peer_enc_key_id: peer.enc_key_id,
                    label_id: label.label_id,
                    encap: this.peer_encap,
                    psk_length_in_bytes: this.psk_length_in_bytes,
                }
            }
        } else {
            // This is an off-graph session command, so only the
            // communicating peers should process this command.
            check false
        }
    }
}
```

**Invariants**:

- Devices can only create channels for the labels they've been
  assigned.
- A device can only write data to a uni channel if it has been
  granted either the `ChanOp::SendOnly` or `ChanOp::SendRecv`
  permission for the label assigned to the channel.
- A device can only read data from a uni channel if it has been
  granted either the `ChanOp::RecvOnly` or `ChanOp::SendRecv`
  permission for the label assigned to the channel.

#### AqcCreateUniChannel

Creates a unidirectional AQC channel for off-graph messaging.
This is an ephemeral command, which means that it can only be
emitted within an ephemeral session so that it is not added to
the graph of commands. Furthermore, it cannot persist any changes
to the fact database.

The `create_aqc_uni_channel` action creates the `ChannelKey`, encapsulates it for the peer, and sends
the encapsulation through the `AqcCreateUniChannel` command. When processing the command, the
corresponding recipient will decapsulate their key and store it in the shared memory DB.

```policy
ephemeral action create_aqc_uni_channel(sender_id id, receiver_id id, label_id id) {
    let parent_cmd_id = perspective::head_id()
    let author = get_valid_device(device::current_device_id())
    let peer_id = select_peer_id(author.device_id, sender_id, receiver_id)
    let peer_enc_pk = get_enc_pk(peer_id)

    let ch = aqc::create_uni_channel(
        parent_cmd_id,
        author.enc_key_id,
        peer_enc_pk,
        sender_id,
        receiver_id,
        label_id,
    )

    publish AqcCreateUniChannel {
        channel_id: ch.channel_id,
        sender_id: sender_id,
        receiver_id: receiver_id,
        label_id: label_id,
        peer_encap: ch.peer_encap,
        author_secrets_id: ch.author_secrets_id,
        psk_length_in_bytes: ch.psk_length_in_bytes,
    }
}

// The effect that is emitted when the author of a unidirectional
// AQC channel successfully processes the `AqcCreateUniChannel`
// command.
effect AqcUniChannelCreated {
    // Uniquely identifies the channel.
    channel_id id,
    // The unique ID of the previous command.
    parent_cmd_id id,
    // The channel author's device ID.
    author_id id,
    // The device ID of the participant that can send data.
    sender_id id,
    // The device ID of the participant that can receive data.
    receiver_id id,
    // The channel author's encryption key ID.
    author_enc_key_id id,
    // The channel peer's encoded public encryption key.
    peer_enc_pk bytes,
    // The channel label.
    label_id id,
    // A unique ID that the author can use to look up the
    // channel's secrets.
    author_secrets_id id,
    // The size in bytes of the PSK.
    //
    // Per the AQC specification, this must be at least 32 and
    // less than 2^16.
    psk_length_in_bytes int,
}

// The effect that is emitted when the peer of a unidirectional
// AQC channel successfully processes the `AqcCreateUniChannel`
// command.
effect AqcUniChannelReceived {
    // Uniquely identifies the channel.
    channel_id id,
    // The unique ID of the previous command.
    parent_cmd_id id,
    // The channel author's device ID.
    author_id id,
    // The device ID of the participant that can send data.
    sender_id id,
    // The device ID of the participant that can receive data.
    receiver_id id,
    // The channel author's encryption key ID.
    author_enc_pk bytes,
    // The channel peer's encryption key ID.
    peer_enc_key_id id,
    // The channel label.
    label_id id,
    // The channel peer's encapsulated KEM shared secret.
    encap bytes,
    // The size in bytes of the PSK.
    //
    // Per the AQC specification, this must be at least 32 and
    // less than 2^16.
    psk_length_in_bytes int,
}

ephemeral command AqcCreateUniChannel {
    fields {
        // Uniquely identifies the channel.
        channel_id id,
        // The device ID of the participant that can send data.
        sender_id id,
        // The device ID of the participant that can receive
        // data.
        receiver_id id,
        // The label applied to the channel.
        label_id id,
        // A unique ID that the author can use to look up the
        // channel's secrets.
        author_secrets_id id,
        // The channel peer's encapsulated KEM shared secret.
        peer_encap bytes,
        // The size in bytes of the PSK.
        //
        // Per the AQC specification, this must be at least 32.
        psk_length_in_bytes int,
    }

    seal { return seal_command(serialize(this)) }
    open { return deserialize(open_envelope(envelope)) }

    policy {
        check team_exists()

        let author = get_valid_device(envelope::author_id(envelope))

        // Ensure that the author is one of the channel
        // participants.
        check author.device_id == this.sender_id ||
              author.device_id == this.receiver_id

        let peer_id = if author.device_id == this.sender_id {
            :this.receiver_id
        } else {
            :this.sender_id
        }
        let peer = check_unwrap find_existing_device(peer_id)

        check is_valid_psk_length(this.psk_length_in_bytes)

        // The label must exist.
        let label = check_unwrap query Label[label_id: this.label_id]

        // Only Members can create AQC channels with other peer Members
        check is_member(author.role)
        check is_member(peer.role)

        // Check that both devices have been assigned to the label and have correct send/recv permissions.
        check can_create_aqc_uni_channel(this.sender_id, this.receiver_id, label.label_id)

        let parent_cmd_id = envelope::parent_id(envelope)
        let current_device_id = device::current_device_id()

        if current_device_id == author.device_id {
            // We authored this command.
            let peer_enc_pk = get_enc_pk(peer_id)

            finish {
                emit AqcUniChannelCreated {
                    channel_id: this.channel_id,
                    parent_cmd_id: parent_cmd_id,
                    author_id: author.device_id,
                    sender_id: this.sender_id,
                    receiver_id: this.receiver_id,
                    author_enc_key_id: author.enc_key_id,
                    peer_enc_pk: peer_enc_pk,
                    label_id: label.label_id,
                    author_secrets_id: this.author_secrets_id,
                    psk_length_in_bytes: this.psk_length_in_bytes,
                }
            }
        } else if current_device_id == peer.device_id {
            // We're the intended recipient of this command.
            let author_enc_pk = get_enc_pk(author.device_id)

            finish {
                emit AqcUniChannelReceived {
                    channel_id: this.channel_id,
                    parent_cmd_id: parent_cmd_id,
                    author_id: author.device_id,
                    sender_id: this.sender_id,
                    receiver_id: this.receiver_id,
                    author_enc_pk: author_enc_pk,
                    peer_enc_key_id: peer.enc_key_id,
                    label_id: label.label_id,
                    encap: this.peer_encap,
                    psk_length_in_bytes: this.psk_length_in_bytes,
                }
            }
        } else {
            // This is an off-graph session command, so only the
            // communicating peers should process this command.
            check false
        }
    }
}
```

**Invariants**:

- Members can only create channels for the labels they've been assigned.
- Members can only create unidirectional channels when the writer side has either
  `ChanOp::SendRecv` or `ChanOp::SendOnly` permissions for the label and the reader side has
  either `ChanOp::SendRecv` or `ChanOp::RecvOnly` permissions for the label.

### AfcCreateChannel

<<<<<<< HEAD
### AfcCreateBidiChannel
Creates a bidirectional AFC channel for off-graph messaging. This is an ephemeral command, which
means that it can only be emitted within an ephemeral session so that it is not added to the graph
of commands. Furthermore, it cannot persist any changes to the factDB.

The `create_afc_bidi_channel` action creates the `ChannelKeys`, encapsulates them for the peer and the
author, and sends the encapsulations through the `AfcCreateBidiChannel` command. When processing the
command, the device will decapsulate their keys and store them in the shared memory DB.

```policy
ephemeral action create_afc_bidi_channel(peer_id id, label_id id) {
    let parent_cmd_id = perspective::head_id()
    let author_id = device::current_device_id()
    let author = get_valid_device(author_id)
    let peer_enc_pk = get_enc_pk(peer_id)

    let channel = afc::create_bidi_channel(
        parent_cmd_id,
        author.enc_key_id,
        author_id,
        peer_enc_pk,
        peer_id,
        label_id,
    )

    publish AfcCreateBidiChannel {
        peer_id: peer_id,
        label_id: label_id,
        peer_encap: channel.peer_encap,
        channel_key_id: channel.key_id,
    }
}

// The effect that is emitted when the author of a bidirectional
// AFC channel successfully processes the `AfcCreateBidiChannel`
// command.
effect AfcBidiChannelCreated {
    // The unique ID of the previous command.
    parent_cmd_id id,
    // The channel author's device ID.
    author_id id,
    // The channel author's encryption key ID.
    author_enc_key_id id,
    // The channel peer's device Id.
    peer_id id,
    // The channel peer's encoded public encryption key.
    peer_enc_pk bytes,
    // The channel label.
    label_id id,
    // The channel key ID.
    channel_key_id id,
}

// The effect that is emitted when the peer of a bidirectional
// AFC channel successfully processes the `AfcCreateBidiChannel`
// command.
effect AfcBidiChannelReceived {
    // The unique ID of the previous command.
    parent_cmd_id id,
    // The channel author's device ID.
    author_id id,
    // The channel author's encoded public encryption key.
    author_enc_pk bytes,
    // The channel peer's device Id.
    peer_id id,
    // The channel peer's encryption key ID.
    peer_enc_key_id id,
    // The channel label.
    label_id id,
    // The channel peer's encapsulated KEM shared secret.
    encap bytes,
}

ephemeral command AfcCreateBidiChannel {
    fields {
        // The channel peer's device ID.
        peer_id id,
        // The label applied to the channel.
        label_id id,
        // The channel peer's encapsulated KEM shared secret.
        peer_encap bytes,
        // The channel key ID.
        channel_key_id id,
    }

    seal { return seal_command(serialize(this)) }
    open { return deserialize(open_envelope(envelope)) }

    policy {
        check team_exists()

        let author = get_valid_device(envelope::author_id(envelope))
        let peer = get_valid_device(this.peer_id)

        // The label must exist.
        let label = check_unwrap query Label[label_id: this.label_id]

        // Only Members can create AFC channels with other peer Members
        check is_member(author.role)
        check is_member(peer.role)

        // Check that both devices have been assigned to the label and have correct send/recv permissions.
        check can_create_afc_bidi_channel(author.device_id, peer.device_id, this.label_id)

        let parent_cmd_id = envelope::parent_id(envelope)
        let current_device_id = device::current_device_id()

        // We authored this command.
        if current_device_id == author.device_id {
            // We're the channel author.
            let peer_enc_pk = get_enc_pk(peer.device_id)

            finish {
                emit AfcBidiChannelCreated {
                    parent_cmd_id: parent_cmd_id,
                    author_id: author.device_id,
                    author_enc_key_id: author.enc_key_id,
                    peer_id: peer.device_id,
                    peer_enc_pk: peer_enc_pk,
                    label_id: this.label_id,
                    channel_key_id: this.channel_key_id,
                }
            }
        }
        // We're the intended recipient of this command.
        else if current_device_id == peer.device_id {
            // We're the channel peer.
            let author_enc_pk = get_enc_pk(author.device_id)

            finish {
                emit AfcBidiChannelReceived {
                    parent_cmd_id: parent_cmd_id,
                    author_id: author.device_id,
                    author_enc_pk: author_enc_pk,
                    peer_id: peer.device_id,
                    peer_enc_key_id: peer.enc_key_id,
                    label_id: this.label_id,
                    encap: this.peer_encap,
                }
            }
        }
        // This is an off-graph session command, so only the
        // communicating peers should process this command.
        else {
            check false
        }
    }
}
```

**Invariants**:

- Devices can only create channels for the labels they've been
  assigned.
- A device can only write data to a uni channel if it has been
  granted either the `ChanOp::SendOnly` or `ChanOp::SendRecv`
  permission for the label assigned to the channel.
- A device can only read data from a uni channel if it has been
  granted either the `ChanOp::RecvOnly` or `ChanOp::SendRecv`
  permission for the label assigned to the channel.


=======
>>>>>>> a289da8d
### AfcCreateUniChannel
Creates a unidirectional AFC channel. This is an ephemeral command, which means that it can only
be emitted within an ephemeral session and is not added to the graph of commands. Furthermore, it
does not persist any changes to the factDB.

The `create_afc_uni_channel` action creates the `ChannelKey`, encapsulates it for the peer, and sends
the encapsulation through the `AfcCreateUniChannel` command. When processing the command, the
corresponding recipient will decapsulate their key and store it in the shared memory DB.

```policy
ephemeral action create_afc_uni_channel(receiver_id id, label_id id) {
    let parent_cmd_id = perspective::head_id()
    let author_id = device::current_device_id()
    let author = get_valid_device(author_id)
    let peer_enc_pk = get_enc_pk(receiver_id)

    let ch = afc::create_uni_channel(
        parent_cmd_id,
        author.enc_key_id,
        peer_enc_pk,
        author_id,
        receiver_id,
        label_id,
    )

    publish AfcCreateUniChannel {
        receiver_id: receiver_id,
        label_id: label_id,
        peer_encap: ch.peer_encap,
        channel_key_id: ch.key_id,
    }
}

// The effect that is emitted when the author of a unidirectional
// AFC channel successfully processes the `AfcCreateUniChannel`
// command.
effect AfcUniChannelCreated {
    // The unique ID of the previous command.
    parent_cmd_id id,
    // The device ID of the participant that can receive data.
    receiver_id id,
    // The channel author's encryption key ID.
    author_enc_key_id id,
    // The channel peer's encoded public encryption key.
    peer_enc_pk bytes,
    // The channel label.
    label_id id,
    // The channel key ID.
    channel_key_id id,
}

// The effect that is emitted when the peer of a unidirectional
// AFC channel successfully processes the `AfcCreateUniChannel`
// command.
effect AfcUniChannelReceived {
    // The unique ID of the previous command.
    parent_cmd_id id,
    // The device ID of the participant that can send data.
    sender_id id,
    // The channel author's encryption key ID.
    author_enc_pk bytes,
    // The channel peer's encryption key ID.
    peer_enc_key_id id,
    // The channel label.
    label_id id,
    // The channel peer's encapsulated KEM shared secret.
    encap bytes,
}

ephemeral command AfcCreateUniChannel {
    fields {
        // The device ID of the participant that can receive
        // data.
        receiver_id id,
        // The label applied to the channel.
        label_id id,
        // The channel peer's encapsulated KEM shared secret.
        peer_encap bytes,
        // The ID of the AFC channel key.
        channel_key_id id,
    }

    seal { return seal_command(serialize(this)) }
    open { return deserialize(open_envelope(envelope)) }

    policy {
        check team_exists()

<<<<<<< HEAD
        let author = get_valid_device(envelope::author_id(envelope))

        // Ensure that the author is one of the channel
        // participants.
        check author.device_id == this.sender_id ||
              author.device_id == this.receiver_id

        let peer_id = if author.device_id == this.sender_id {
            :this.receiver_id
        } else {
            :this.sender_id
        }
        let peer = check_unwrap find_existing_device(peer_id)

=======
        let sender_id = envelope::author_id(envelope)
        let sender = get_valid_device(sender_id)

        let receiver_id = this.receiver_id
        let receiver = check_unwrap find_existing_device(receiver_id)

>>>>>>> a289da8d
        // The label must exist.
        let label = check_unwrap query Label[label_id: this.label_id]

        // Only Members can create AFC channels with other peer Members
<<<<<<< HEAD
        check is_member(author.role)
        check is_member(peer.role)

        // Check that both devices have been assigned to the label and have correct send/recv permissions.
        check can_create_afc_uni_channel(this.sender_id, this.receiver_id, label.label_id)
=======
        check is_member(sender.role)
        check is_member(receiver.role)

        // Check that both devices have been assigned to the label and have correct send/recv permissions.
        check can_create_afc_uni_channel(sender_id, receiver_id, label.label_id)
>>>>>>> a289da8d

        let parent_cmd_id = envelope::parent_id(envelope)
        let current_device_id = device::current_device_id()

<<<<<<< HEAD
        if current_device_id == author.device_id {
=======
        if current_device_id == sender_id {
>>>>>>> a289da8d
            // We authored this command.
            let peer_enc_pk = get_enc_pk(receiver_id)

            finish {
                emit AfcUniChannelCreated {
                    parent_cmd_id: parent_cmd_id,
                    receiver_id: receiver_id,
                    author_enc_key_id: sender.enc_key_id,
                    peer_enc_pk: peer_enc_pk,
                    label_id: this.label_id,
                    channel_key_id: this.channel_key_id,
                }
            }
        }
        else if current_device_id == receiver_id {
            // We're the intended recipient of this command.
            let author_enc_pk = get_enc_pk(sender_id)

            finish {
                emit AfcUniChannelReceived {
                    parent_cmd_id: parent_cmd_id,
                    sender_id: sender_id,
                    author_enc_pk: author_enc_pk,
                    peer_enc_key_id: receiver.enc_key_id,
                    label_id: this.label_id,
                    encap: this.peer_encap,
                }
            }
        }
        // This is an off-graph session command, so only the
        // communicating peers should process this command.
        else { check false}
    }
}
```

**Invariants**:

- Members can only create channels for the labels they've been assigned.
- Members can only create unidirectional channels when the writer side has either
  `ChanOp::SendRecv` or `ChanOp::SendOnly` permissions for the label and the reader side has
  either `ChanOp::SendRecv` or `ChanOp::RecvOnly` permissions for the label.

#### Labels

##### CreateLabel

Establishes a whitelist of labels that can be assigned to Members.

```policy
// Records a label.
//
// `name` is a short description of the label. E.g., "TELEMETRY".
fact Label[label_id id]=>{name string, author_id id}

// Creates a label.
action create_label(name string) {
    publish CreateLabel {
        label_name: name,
    }
}

command CreateLabel {
    fields {
        // The label name.
        label_name string,
    }

    seal { return seal_command(serialize(this)) }
    open { return deserialize(open_envelope(envelope)) }

    policy {
        check team_exists()

        let author = get_valid_device(envelope::author_id(envelope))

        // A label's ID is the ID of the command that created it.
        let label_id = envelope::command_id(envelope)

        // Owners, Admins and Operators can create labels.
        check is_owner(author.role) || is_admin(author.role) || is_operator(author.role)

        // Verify that the label does not already exist.
        //
        // This will happen in the `finish` block if we try to
        // create an already true label, but checking first
        // results in a nicer error (I think?).
        check !exists Label[label_id: label_id]

        finish {
            create Label[label_id: label_id]=>{name: this.label_name, author_id: author.device_id}

            emit LabelCreated {
                label_id: label_id,
                label_name: this.label_name,
                label_author_id: author.device_id,
            }
        }
    }
}

// The effect emitted when the `CreateLabel` command is
// successfully processed.
effect LabelCreated {
    // Uniquely identifies the label.
    label_id id,
    // The label name.
    label_name string,
    // The ID of the device that created the label.
    label_author_id id,
}

action delete_label(label_id id) {
    publish DeleteLabel {
        label_id: label_id,
    }
}
```

**Invariants**:

- Only Members cannot define labels.
- Owners, Admins and Operators are allowed to define labels.
- Label IDs must be cryptographically secure 32 byte Aranya IDs.

##### DeleteLabel

Removes a label from the whitelist. This operation will result in the label revocation across all Members that were assigned to it.

```policy
command DeleteLabel {
    fields {
        // The unique ID of the label being deleted.
        label_id id,
    }

    seal { return seal_command(serialize(this)) }
    open { return deserialize(open_envelope(envelope)) }

    policy {
        check team_exists()

        let author = get_valid_device(envelope::author_id(envelope))

        // Only Owners and Admins can delete labels.
        check is_owner(author.role) || is_admin(author.role)

        // Verify that the label exists.
        //
        // This will happen in the `finish` block if we try to
        // create an already true label, but checking first
        // results in a nicer error (I think?).
        let label = check_unwrap query Label[label_id: this.label_id]

        finish {
            // TODO: Cascade deleting the label assignments.
            // delete AssignedLabel[label_id: label.label_id, device_id: ?]

            delete Label[label_id: label.label_id]

            emit LabelDeleted {
                label_name: label.name,
                label_author_id: label.author_id,
                label_id: this.label_id,
                author_id: author.device_id,
            }
        }
    }
}

// The effect emitted when the `DeleteLabel` command is
// successfully processed.
effect LabelDeleted {
    // The label name.
    label_name string,
    // The label author's device ID.
    label_author_id id,
    // Uniquely identifies the label.
    label_id id,
    // The ID of the device that deleted the label.
    author_id id,
}
```

**Invariants**:

- Only Owners and Admins are allowed to delete labels.

##### Assign Label

Assigns a label to a Member.

```policy
// Records that a device was granted permission to use a label
// for certain channel operations.
fact AssignedLabel[label_id id, device_id id]=>{op enum ChanOp}

// Grants the device permission to use the label.
//
// - It is an error if the device does not exist.
// - It is an error if the label does not exist.
// - It is an error if the device has already been granted
//   permission to use this label.
action assign_label(device_id id, label_id id, op enum ChanOp) {
    publish AssignLabel {
        device_id: device_id,
        label_id: label_id,
        op: op,
    }
}

command AssignLabel {
    fields {
        // The target device.
        device_id id,
        // The label being assigned to the target device.
        label_id id,
        // The channel operations the device is allowed to used
        // the label for.
        op enum ChanOp,
    }

    seal { return seal_command(serialize(this)) }
    open { return deserialize(open_envelope(envelope)) }

    policy {
        check team_exists()

        let author = get_valid_device(envelope::author_id(envelope))
        let target = get_valid_device(this.device_id)

        // Only Owners and Operators can assign labels to Members.
        check is_owner(author.role) || is_operator(author.role)

        // The label must exist.
        let label = check_unwrap query Label[label_id: this.label_id]

        // Verify that the device has not already been granted
        // permission to use the label.
        //
        // This will happen in the `finish` block if we try to
        // create an already true label, but checking first
        // results in a nicer error (I think?).
        check !exists AssignedLabel[label_id: label.label_id, device_id: target.device_id]

        finish {
            create AssignedLabel[label_id: label.label_id, device_id: target.device_id]=>{op: this.op}

            emit LabelAssigned {
                label_id: label.label_id,
                label_name: label.name,
                label_author_id: label.author_id,
                author_id: author.device_id,
            }
        }
    }
}

// The effect emitted when the `AssignLabel` command is
// successfully processed.
effect LabelAssigned {
    // The ID of the label that was assigned.
    label_id id,
    // The name of the label that was assigned.
    label_name string,
    // The ID of the author of the label.
    label_author_id id,
    // The ID of the device that assigned the label.
    author_id id,
}
```

**Invariants**:

- Label IDs must be cryptographically secure 32 byte Aranya IDs.
- Only Owners and Operators are allowed to assign labels.
- Only Members can be assigned to labels.
- Only labels that are defined are allowed to be assigned.

##### Revoke Label

Revokes a label from a Member. Note that peers communicating with this Member over a secure
channel under the revoked label should delete their channel once the label revocation command is
received.

```policy
// Revokes permission to use a label from a device.
//
// - It is an error if the device does not exist.
// - It is an error if the label does not exist.
// - It is an error if the device has not been granted permission
//   to use this label.
action revoke_label(device_id id, label_id id) {
    publish RevokeLabel {
        device_id: device_id,
        label_id: label_id,
    }
}

command RevokeLabel {
    fields {
        // The target device.
        device_id id,
        // The label being assigned to the target device.
        label_id id,
    }

    seal { return seal_command(serialize(this)) }
    open { return deserialize(open_envelope(envelope)) }

    policy {
        check team_exists()

        let author = get_valid_device(envelope::author_id(envelope))
        let target = get_valid_device(this.device_id)

        // Only Owners, Admins, and Operators are allowed to revoke a label from a Member.
        check is_owner(author.role) || is_admin(author.role) || is_operator(author.role)
        check is_member(target.role)

        let label = check_unwrap query Label[label_id: this.label_id]

        // Verify that the device has been granted permission to
        // use the label.
        //
        // This will happen in the `finish` block if we try to
        // create an already true label, but checking first
        // results in a nicer error (I think?).
        check exists AssignedLabel[label_id: label.label_id, device_id: target.device_id]

        finish {
            delete AssignedLabel[label_id: label.label_id, device_id: target.device_id]

            emit LabelRevoked {
                label_id: label.label_id,
                label_name: label.name,
                label_author_id: label.author_id,
                author_id: author.device_id,
            }
        }
    }
}

// The effect emitted when the `RevokeLabel` command is
// successfully processed.
effect LabelRevoked {
    // The ID of the label that was revoked.
    label_id id,
    // The name of the label that was revoked.
    label_name string,
    // The ID of the author of the label.
    label_author_id id,
    // The ID of the device that revoked the label.
    author_id id,
}
```

**Invariants**:

- Only Owners and Operators can revoke labels from Members.
- Only a label that was assigned can be revoked.

##### Label Queries

###### Query Label Exists

Queries whether a label exists.

```policy
// Emits `LabelExistsResult` for label if it exists.
ephemeral action query_label_exists(label_id id) {
    publish QueryLabelExists {
        label_id: label_id,
    }
}

ephemeral command QueryLabelExists {
    fields {
        label_id id,
    }

    seal { return seal_command(serialize(this)) }
    open { return deserialize(open_envelope(envelope)) }

    policy {
        check team_exists()

        // Get label if it exists
        let label = check_unwrap query Label[label_id: this.label_id]

        finish {
            emit QueryLabelExistsResult {
                label_id: label.label_id,
                label_name: label.name,
                label_author_id: label.author_id,
            }
        }
    }
}

effect QueryLabelExistsResult {
    // The label's unique ID.
    label_id id,
    // The label name.
    label_name string,
    // The ID of the device that created the label.
    label_author_id id,
}
```

**Invariants**:

- For a label to exist, it must have been created with the `CreateLabel` command.
- If a label has been deleted with the `DeleteLabel` command, this query will fail.

###### Query Labels

Queries for a list of all created labels.

```policy
// Emits `QueriedLabel` for all labels.
ephemeral action query_labels() {
    map Label[label_id: ?] as f {
        publish QueryLabel {
            label_id: f.label_id,
            label_name: f.name,
            label_author_id: f.author_id,
        }
    }
}

ephemeral command QueryLabel {
    fields {
        label_id id,
        label_name string,
        label_author_id id,
    }

    seal { return seal_command(serialize(this)) }
    open { return deserialize(open_envelope(envelope)) }

    policy {
        check team_exists()

        finish {
            emit QueriedLabel {
                label_id: this.label_id,
                label_name: this.label_name,
                label_author_id: this.label_author_id,
            }
        }
    }
}

effect QueriedLabel {
    // The label's unique ID.
    label_id id,
    // The label name.
    label_name string,
    // The ID of the device that created the label.
    label_author_id id,
}
```

###### Query Label Assignments

Queries for a list labels assigned to a device.

```policy
// Emits `QueriedLabelAssignment` for all labels the device has
// been granted permission to use.
ephemeral action query_label_assignments(device_id id) {
    // TODO: make this query more efficient when policy supports it.
    // The key order is optimized for `delete AssignedLabel`.
    map AssignedLabel[label_id: ?, device_id: ?] as f {
        if f.device_id == device_id {
            let label = check_unwrap query Label[label_id: f.label_id]
            publish QueryLabelAssignment {
                device_id: f.device_id,
                label_id: f.label_id,
                label_name: label.name,
                label_author_id: label.author_id,
            }
        }
    }
}

ephemeral command QueryLabelAssignment {
    fields {
        device_id id,
        label_id id,
        label_name string,
        label_author_id id,
    }

    seal { return seal_command(serialize(this)) }
    open { return deserialize(open_envelope(envelope)) }

    policy {
        check team_exists()

        finish {
            emit QueriedLabelAssignment {
                device_id: this.device_id,
                label_id: this.label_id,
                label_name: this.label_name,
                label_author_id: this.label_author_id,
            }
        }
    }
}

effect QueriedLabelAssignment {
    // The device's unique ID.
    device_id id,
    // The label's unique ID.
    label_id id,
    // The label name.
    label_name string,
    // The ID of the device that created the label.
    label_author_id id,
}
```

**Invariants**:

- Returns a list of labels assigned to the device via the `AssignLabel` command.
- A label that has been revoked from a device via the `RevokeLabel` command will not be returned.

### QueryDevicesOnTeam

Queries for a list devices on the team.

```policy
ephemeral action query_devices_on_team() {
    map Device[device_id:?] as f {
        publish QueryDevicesOnTeam { device_id: f.device_id }
    }
}

effect QueryDevicesOnTeamResult {
    device_id id,
}

ephemeral command QueryDevicesOnTeam {
    fields {
        device_id id,
    }

    seal { return seal_command(serialize(this)) }
    open { return deserialize(open_envelope(envelope)) }

    policy {
        check team_exists()

        finish {
            emit QueryDevicesOnTeamResult {
                device_id: this.device_id,
            }
        }
    }
}
```

**Invariants**:

- The `Owner` device is automatically added to the team when the team is created.
- The rest of the devices listed have been added via the `AddMember` command.
- Devices in the list have not been removed from the team via a `RemoveMember` command.

### QueryDeviceRole

Queries device role.

```policy
ephemeral action query_device_role(device_id id) {
    publish QueryDeviceRole {
        device_id: device_id,
    }
}

effect QueryDeviceRoleResult {
    role enum Role,
}

ephemeral command QueryDeviceRole {
    fields {
        device_id id,
    }

    seal { return seal_command(serialize(this)) }
    open { return deserialize(open_envelope(envelope)) }

    policy {
        check team_exists()

        // Check that the team is active and return the author's info if they exist in the team.
        let author = get_valid_device(this.device_id)

        finish {
            emit QueryDeviceRoleResult {
                role: author.role,
            }
        }
    }
}
```

**Invariants**:

- The owner is automatically assigned the role of `Owner` when it creates the team.
- Other devices added to the team will have the role assigned via the `assign_role` action.
- A device's default role is `Member`.

### QueryDeviceKeyBundle

Queries device KeyBundle.

```policy

// Returns the device's key bundle.
function get_device_keybundle(device_id id) struct KeyBundle {
    let ident_key = check_unwrap query DeviceIdentKey[device_id: device_id]
    let sign_key = check_unwrap query DeviceSignKey[device_id: device_id]
    let enc_key = check_unwrap query DeviceEncKey[device_id: device_id]

    return KeyBundle {
        ident_key: ident_key.key,
        sign_key: sign_key.key,
        enc_key: enc_key.key,
    }
}

ephemeral action query_device_keybundle(device_id id) {
    publish QueryDeviceKeyBundle {
        device_id: device_id,
    }
}

effect QueryDeviceKeyBundleResult {
    device_keys struct KeyBundle,
}

ephemeral command QueryDeviceKeyBundle {
    fields {
        device_id id,
    }

    seal { return seal_command(serialize(this)) }
    open { return deserialize(open_envelope(envelope)) }

    policy {
        check team_exists()

        // Check that the team is active and return the author's info if they exist in the team.
        let author = get_valid_device(this.device_id)
        let device_keys = get_device_keybundle(author.device_id)

        finish {
            emit QueryDeviceKeyBundleResult {
                device_keys: device_keys,
            }
        }
    }
}
```

**Invariants**:

- The owner will have a key bundle associated with it after creating the team.
- Each device that has been added to the team will have a key bundle associated with it.

### QueryAqcNetIdentifier

Queries AQC network identifier.

```policy

// Returns the device's AQC network identifier.
function get_aqc_net_identifier(device_id id) string {
    let net_identifier = check_unwrap query AqcMemberNetworkId[device_id: device_id]

    return net_identifier.net_identifier
}

ephemeral action query_aqc_net_identifier(device_id id) {
    publish QueryAqcNetIdentifier {
        device_id: device_id,
    }
}

effect QueryAqcNetIdentifierResult {
    // Network name assigned to the device.
    net_identifier string,
}

ephemeral command QueryAqcNetIdentifier {
    fields {
        // ID of device whose network name is being queried.
        device_id id,
    }

    seal { return seal_command(serialize(this)) }
    open { return deserialize(open_envelope(envelope)) }

    policy {
        check team_exists()

        // Check that the team is active and return the author's info if they exist in the team.
        let author = get_valid_device(this.device_id)
        let net_identifier = get_aqc_net_identifier(author.device_id)

        finish {
            emit QueryAqcNetIdentifierResult {
                net_identifier: net_identifier,
            }
        }
    }
}
```

**Invariants**:

- For an AQC net identifier to be returned, it must have been created with the `SetAqcNetworkName` command.
- If `UnsetAqcNetworkName` has been invoked for the device, no network identifier will be returned.

## QueryAqcNetworkNames

Queries all associated AQC network names from the fact database.

```policy
ephemeral action query_aqc_network_names() {
    map AqcMemberNetworkId[device_id: ?] as f {
        publish QueryAqcNetworkNamesCommand {
            net_identifier: f.net_identifier,
            device_id: f.device_id,
        }
    }
}

effect QueryAqcNetworkNamesOutput {
    // AQC network name assigned to device.
    net_identifier string,
    // Device ID of device with assigned network name.
    device_id id,
}

ephemeral command QueryAqcNetworkNamesCommand {
    fields {
        // AQC network name assigned to device.
        net_identifier string,
        // Device ID of device with assigned network name.
        device_id id,
    }

    seal { return seal_command(serialize(this)) }
    open { return deserialize(open_envelope(envelope)) }

    policy {
        finish {
            emit QueryAqcNetworkNamesOutput {
                net_identifier: this.net_identifier,
                device_id: this.device_id,
            }
        }
    }
}
```

**Invariants**:

- A device's AQC net identifier will only be returned if it was created by `SetAqcNetworkName` and
 wasn't yet removed by `UnsetAqcNetworkName`.


## TaskCamera

Command for tasking the camera app on a space vehicle. For the COSMOS integration demo, the ground
operator will send a command that tasks the camera app

```policy
ephemeral action task_camera(task_name string, peer_id id) {
    publish TaskCamera{
        task_name: task_name,
        peer_id: peer_id,
    }
}

effect CameraTaskReceived {
    task_name string,
    recipient id
}

ephemeral command TaskCamera {
    fields {
        task_name string,
        peer_id id,
    }

    seal { return seal_command(serialize(this)) }
    open { return deserialize(open_envelope(envelope)) }

    policy {
        let author = get_valid_device(envelope::author_id(envelope))
        let peer = get_valid_device(this.peer_id)

        let our_id = device::current_device_id()

        // Only author and intended recipient should process this command.
        check our_id == this.peer_id || our_id == author.device_id

        check is_owner(author.role)
        check is_member(peer.role)

        // TODO: add task-level perms?
        // if this.task_name == "small_image" {
        //     check ___
        // }

        if our_id == this.peer_id {
            finish {
                emit CameraTaskReceived {
                    task_name: this.task_name,
                }
            }
        }
    }
}
```



1. Operator A calls COSMOS `SMALL_IMAGE` command for CameraApp1
2. COSMOS cmd gets routed to Aranya via dispatcher (must include name of target app to Aranya)
3. Aranya reads the target app from received request and calls the action to create `TaskCameraApp1` (Aranya) command
4. Aranya receives back the serialized `TaskCameraApp1` (Aranya) command and appends that to the COSMOS `SMALL_IMAGE` command.
5. COSMOS command received by cFS app: AranyaCameraApp1 which extracts the serialized Aranya command from the COSMOS command and provides it to Aranya via the "accept_eph_cmd" API
6. The Aranya API deserializes the `TaskCameraApp1` command and processes it against policy, where the author of the command is checked to ensure it is allowed to task this app
   1. i.e., Operator A must have general perms to issue any command to the CameraApp1 cFS app
   2. Additionally, the Aranya command could include a check that requires the operator to have perms to issue the specific `SMALL_IMAGE` command onto this app -- all within the same Aranya command
7. If the Aranya command passes all the checks, the returned effect goes up to the client so that the cFS CameraApp1 can be commanded with the `SMALL_IMAGE` command (known to AranyaCameraApp1 from the COSMOS command it received)<|MERGE_RESOLUTION|>--- conflicted
+++ resolved
@@ -1511,171 +1511,6 @@
 
 ### AfcCreateChannel
 
-<<<<<<< HEAD
-### AfcCreateBidiChannel
-Creates a bidirectional AFC channel for off-graph messaging. This is an ephemeral command, which
-means that it can only be emitted within an ephemeral session so that it is not added to the graph
-of commands. Furthermore, it cannot persist any changes to the factDB.
-
-The `create_afc_bidi_channel` action creates the `ChannelKeys`, encapsulates them for the peer and the
-author, and sends the encapsulations through the `AfcCreateBidiChannel` command. When processing the
-command, the device will decapsulate their keys and store them in the shared memory DB.
-
-```policy
-ephemeral action create_afc_bidi_channel(peer_id id, label_id id) {
-    let parent_cmd_id = perspective::head_id()
-    let author_id = device::current_device_id()
-    let author = get_valid_device(author_id)
-    let peer_enc_pk = get_enc_pk(peer_id)
-
-    let channel = afc::create_bidi_channel(
-        parent_cmd_id,
-        author.enc_key_id,
-        author_id,
-        peer_enc_pk,
-        peer_id,
-        label_id,
-    )
-
-    publish AfcCreateBidiChannel {
-        peer_id: peer_id,
-        label_id: label_id,
-        peer_encap: channel.peer_encap,
-        channel_key_id: channel.key_id,
-    }
-}
-
-// The effect that is emitted when the author of a bidirectional
-// AFC channel successfully processes the `AfcCreateBidiChannel`
-// command.
-effect AfcBidiChannelCreated {
-    // The unique ID of the previous command.
-    parent_cmd_id id,
-    // The channel author's device ID.
-    author_id id,
-    // The channel author's encryption key ID.
-    author_enc_key_id id,
-    // The channel peer's device Id.
-    peer_id id,
-    // The channel peer's encoded public encryption key.
-    peer_enc_pk bytes,
-    // The channel label.
-    label_id id,
-    // The channel key ID.
-    channel_key_id id,
-}
-
-// The effect that is emitted when the peer of a bidirectional
-// AFC channel successfully processes the `AfcCreateBidiChannel`
-// command.
-effect AfcBidiChannelReceived {
-    // The unique ID of the previous command.
-    parent_cmd_id id,
-    // The channel author's device ID.
-    author_id id,
-    // The channel author's encoded public encryption key.
-    author_enc_pk bytes,
-    // The channel peer's device Id.
-    peer_id id,
-    // The channel peer's encryption key ID.
-    peer_enc_key_id id,
-    // The channel label.
-    label_id id,
-    // The channel peer's encapsulated KEM shared secret.
-    encap bytes,
-}
-
-ephemeral command AfcCreateBidiChannel {
-    fields {
-        // The channel peer's device ID.
-        peer_id id,
-        // The label applied to the channel.
-        label_id id,
-        // The channel peer's encapsulated KEM shared secret.
-        peer_encap bytes,
-        // The channel key ID.
-        channel_key_id id,
-    }
-
-    seal { return seal_command(serialize(this)) }
-    open { return deserialize(open_envelope(envelope)) }
-
-    policy {
-        check team_exists()
-
-        let author = get_valid_device(envelope::author_id(envelope))
-        let peer = get_valid_device(this.peer_id)
-
-        // The label must exist.
-        let label = check_unwrap query Label[label_id: this.label_id]
-
-        // Only Members can create AFC channels with other peer Members
-        check is_member(author.role)
-        check is_member(peer.role)
-
-        // Check that both devices have been assigned to the label and have correct send/recv permissions.
-        check can_create_afc_bidi_channel(author.device_id, peer.device_id, this.label_id)
-
-        let parent_cmd_id = envelope::parent_id(envelope)
-        let current_device_id = device::current_device_id()
-
-        // We authored this command.
-        if current_device_id == author.device_id {
-            // We're the channel author.
-            let peer_enc_pk = get_enc_pk(peer.device_id)
-
-            finish {
-                emit AfcBidiChannelCreated {
-                    parent_cmd_id: parent_cmd_id,
-                    author_id: author.device_id,
-                    author_enc_key_id: author.enc_key_id,
-                    peer_id: peer.device_id,
-                    peer_enc_pk: peer_enc_pk,
-                    label_id: this.label_id,
-                    channel_key_id: this.channel_key_id,
-                }
-            }
-        }
-        // We're the intended recipient of this command.
-        else if current_device_id == peer.device_id {
-            // We're the channel peer.
-            let author_enc_pk = get_enc_pk(author.device_id)
-
-            finish {
-                emit AfcBidiChannelReceived {
-                    parent_cmd_id: parent_cmd_id,
-                    author_id: author.device_id,
-                    author_enc_pk: author_enc_pk,
-                    peer_id: peer.device_id,
-                    peer_enc_key_id: peer.enc_key_id,
-                    label_id: this.label_id,
-                    encap: this.peer_encap,
-                }
-            }
-        }
-        // This is an off-graph session command, so only the
-        // communicating peers should process this command.
-        else {
-            check false
-        }
-    }
-}
-```
-
-**Invariants**:
-
-- Devices can only create channels for the labels they've been
-  assigned.
-- A device can only write data to a uni channel if it has been
-  granted either the `ChanOp::SendOnly` or `ChanOp::SendRecv`
-  permission for the label assigned to the channel.
-- A device can only read data from a uni channel if it has been
-  granted either the `ChanOp::RecvOnly` or `ChanOp::SendRecv`
-  permission for the label assigned to the channel.
-
-
-=======
->>>>>>> a289da8d
 ### AfcCreateUniChannel
 Creates a unidirectional AFC channel. This is an ephemeral command, which means that it can only
 be emitted within an ephemeral session and is not added to the graph of commands. Furthermore, it
@@ -1764,55 +1599,26 @@
     policy {
         check team_exists()
 
-<<<<<<< HEAD
-        let author = get_valid_device(envelope::author_id(envelope))
-
-        // Ensure that the author is one of the channel
-        // participants.
-        check author.device_id == this.sender_id ||
-              author.device_id == this.receiver_id
-
-        let peer_id = if author.device_id == this.sender_id {
-            :this.receiver_id
-        } else {
-            :this.sender_id
-        }
-        let peer = check_unwrap find_existing_device(peer_id)
-
-=======
         let sender_id = envelope::author_id(envelope)
         let sender = get_valid_device(sender_id)
 
         let receiver_id = this.receiver_id
         let receiver = check_unwrap find_existing_device(receiver_id)
 
->>>>>>> a289da8d
         // The label must exist.
         let label = check_unwrap query Label[label_id: this.label_id]
 
         // Only Members can create AFC channels with other peer Members
-<<<<<<< HEAD
-        check is_member(author.role)
-        check is_member(peer.role)
-
-        // Check that both devices have been assigned to the label and have correct send/recv permissions.
-        check can_create_afc_uni_channel(this.sender_id, this.receiver_id, label.label_id)
-=======
         check is_member(sender.role)
         check is_member(receiver.role)
 
         // Check that both devices have been assigned to the label and have correct send/recv permissions.
         check can_create_afc_uni_channel(sender_id, receiver_id, label.label_id)
->>>>>>> a289da8d
 
         let parent_cmd_id = envelope::parent_id(envelope)
         let current_device_id = device::current_device_id()
 
-<<<<<<< HEAD
-        if current_device_id == author.device_id {
-=======
         if current_device_id == sender_id {
->>>>>>> a289da8d
             // We authored this command.
             let peer_enc_pk = get_enc_pk(receiver_id)
 
