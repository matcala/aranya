[env]
CARGO_MAKE_EXTEND_WORKSPACE_MAKEFILE = 1
RUSTDOCFLAGS = { value = "", condition = { env_not_set = ["RUSTDOCFLAGS"] } }
NIGHTLY = { script = ["cat rust-nightly.txt"], condition = { env_not_set = ["NIGHTLY"] } }

RUSTFLAGS = { value = "-Dwarnings", condition = { env_true = ["CARGO_MAKE_CI"] } }

[config]
default_to_workspace = false
skip_core_tasks = true
skip_git_env_info = true
skip_rust_env_info = true


[tasks.default]
description = "List tasks"
script = "cargo make --quiet --list-all-steps --hide-uninteresting"


# Build
[tasks.build]
category = "build"
description = "Build Code"
command = "cargo"
args = ["build", "--verbose", "--release", "${@}"]

[tasks.tgz-daemon]
category = "build"
description = "Archive daemon"
script = "tar -czf aranya-daemon.tar.gz -C target/release aranya-daemon"

# Build the `aranya-client-capi` C API.
[tasks.build-capi]
category = "build"
description = "Build C API"
run_task = { name = [
    "build-capi-header",
    "build-capi-docs",
    "build-capi-lib",
] }

# Build the `aranya-client-capi` C API `aranya-client.h` header file.
[tasks.build-capi-header]
category = "build"
description = "Build C API header"
toolchain = "${NIGHTLY}"
cwd = "crates/aranya-client-capi"
command = "cbindgen"
args = ["--config=cbindgen.toml", "--output=output/aranya-client.h"]
dependencies = ["install-cbindgen", "install-nightly"]

[tasks.build-capi-docs]
category = "build"
description = "Build C API docs"
cwd = "crates/aranya-client-capi"
command = "doxygen"

[tasks.tgz-capi-docs]
category = "docs"
description = "Archive capi docs"
script = "tar -cvzf aranya-client-capi-docs.tar.gz -C crates/aranya-client-capi/docs ."

[tasks.build-capi-lib]
category = "build"
description = "Build C API shared library"
cwd = "crates/aranya-client-capi"
command = "cargo"
args = ["build", "--release"]
dependencies = ["install-nightly"]

[tasks.tgz-capi]
category = "build"
description = "Archive C API artifacts"
script = '''
#!/usr/bin/env bash
capi="$(mktemp -d)"
mkdir -p "${capi}/"{lib,cmake,include}
ls target/release/libaranya_client*
cp target/release/libaranya_client_capi.dylib "${capi}"/lib/ || cp target/release/libaranya_client_capi.so "${capi}"/lib/
ls "${capi}"/lib
cp examples/c/cmake/AranyaConfig.cmake "${capi}"/cmake/
cp crates/aranya-client-capi/output/aranya-client.h "${capi}"/include/
tar -cvzf aranya-client-lib.tar.gz -C "${capi}" .
'''

[tasks.install-cbindgen]
private = true
install_crate = { crate_name = "cbindgen", version = "0.29.0", binary = "cbindgen", test_arg = "-V" }


# Test
[tasks.test]
category = "test"
description = "Run Unit Tests"
workspace = true
command = "cargo"
args = ["--verbose", "test-all-features", "${@}"]
dependencies = ["install-cargo-all-features"]


# Security
[tasks.security]
category = "security"
description = "Run security checks"
run_task = { name = [
    "cargo-audit",
    "cargo-deny",
    "cargo-vet",
] }

[tasks.cargo-audit]
category = "security"
install_crate = { crate_name = "cargo-audit", version = "0.21.2", binary = "cargo-audit", test_arg = "-V" }
command = "cargo"
args = ["audit"]

[tasks.cargo-deny]
category = "security"
install_crate = { crate_name = "cargo-deny", version = "0.18.2", binary = "cargo-deny", test_arg = "-V" }
command = "cargo"
args = ["deny", "check"]

[tasks.cargo-vet]
category = "security"
install_crate = { crate_name = "cargo-vet", version = "0.10.0", binary = "cargo-vet", test_arg = "-V" }
command = "cargo"
args = ["vet", "check"]

# Correctness
[tasks.correctness]
category = "correctness"
description = "Run correctness checks"
run_task = { name = [
    "fmt",
    "check-features",
    "clippy",
    "machete",
] }

[tasks.check-fmt]
dependencies = ["check-fmt-rust", "check-fmt-toml"]
description = "Check file formatting"

[tasks.fmt]
dependencies = ["fmt-rust", "fmt-toml"]
description = "Format files"

[tasks.check-fmt-rust]
category = "correctness"
description = "Check rust code formatting"
toolchain = "${NIGHTLY}"
command = "cargo"
args = ["fmt", "--all", "--", "--check"]
dependencies = ["install-nightly"]

[tasks.fmt-rust]
category = "correctness"
description = "Format rust code"
toolchain = "${NIGHTLY}"
command = "cargo"
args = ["fmt", "--all"]
dependencies = ["install-nightly"]

[tasks.check-fmt-toml]
category = "correctness"
description = "Check toml formatting"
script = "git ls-files -z '*.toml' | xargs -0 -- taplo fmt --check --diff"
dependencies = ["install-taplo"]

[tasks.fmt-toml]
category = "correctness"
description = "Format toml"
script = "git ls-files -z '*.toml' | xargs -0 taplo fmt"
dependencies = ["install-taplo"]

[tasks.install-taplo]
private = true
install_crate = { crate_name = "taplo-cli", version = "0.9.3", binary = "taplo", test_arg = ["-V"] }

[tasks.check-features]
category = "correctness"
description = "Check features"
workspace = true
command = "cargo"
args = ["--verbose", "check-all-features"]
dependencies = ["install-cargo-all-features"]

[tasks.clippy]
category = "correctness"
description = "Run clippy to lint code"
workspace = true
script = '''
cargo clippy
cargo clippy --all-targets
# cargo clippy --no-default-features (TODO: uncomment in #448) 
cargo clippy --all-targets --all-features
'''
install_crate = { rustup_component_name = "clippy" }

[tasks.machete]
command = "cargo"
args = ["machete"]
install_crate = { crate_name = "cargo-machete", version = "0.8.0", binary = "cargo-machete", test_arg = "--version" }


# Docs
[tasks.gen-docs-nightly]
category = "docs"
description = "Generate docs with rust nightly"
toolchain = "${NIGHTLY}"
env = { RUSTDOCFLAGS = "--cfg docsrs ${RUSTDOCFLAGS}" }
command = "cargo"
args = ["doc", "--all-features"]
dependencies = ["install-nightly"]

[tasks.tgz-docs]
category = "docs"
description = "Archive Rust docs"
script = "tar -czf rust-docs.tar.gz -C target/doc ."

# Misc
[tasks.install-nightly]
description = "Install nightly rust"
# First check if the toolchain is installed, because that is much faster.
# Don't do this if you want to keep a rolling channel up-to-date.
script = "rustup run ${NIGHTLY} true 2>/dev/null || rustup toolchain install ${NIGHTLY} --profile minimal -c rustfmt"

[tasks.git-unchanged]
description = "Verify files are unchanged"
script = '''
git diff
status=$(git status -s)
if [ -n "$status" ]; then
    echo "$status"
    exit 1
fi
'''

[tasks.install-cargo-all-features]
private = true
install_crate = { crate_name = "cargo-all-features", version = "1.10.0", binary = "cargo-check-all-features", test_arg = ["-V"] }


# Examples

# C Example
[tasks.run-capi-example]
category = "examples"
description = "Run C example application"
cwd = "examples/c"
script = "./run.bash"
dependencies = ["build-capi-header", "build-capi-lib"]

# Rust Example
[tasks.run-rust-example]
category = "examples"
description = "Run Rust example application"
<<<<<<< HEAD
cwd = "examples/rust/aranya-example"
script = "./run.bash"

[tasks.run-rust-example-multi-node]
category = "examples"
description = "Run Rust example applicationon multiple nodes"
cwd = "examples/rust/aranya-example-multi-node"
script = "./run.bash"
=======
cwd = "examples/rust"
script = "./run.bash"

# Metrics

# Run `aranya-metrics`
[tasks.metrics]
category = "metrics"
description = "Run Metrics Crate"
script = '''
#!/usr/bin/env bash
set -e
cargo build --bin aranya-daemon --release
cargo build --bin aranya-metrics --release
CONFIG_PATH=$(pwd)/crates/aranya-metrics/example-metrics.toml $(pwd)/target/release/aranya-metrics $(pwd)/target/release/aranya-daemon
'''

# Run `aranya-metrics` using prometheus
[tasks.metrics-prometheus]
category = "metrics"
description = "Run aranya-metrics crate w/ Prometheus exporter and a Push Gateway"
script = "crates/aranya-metrics/prometheus.bash"
>>>>>>> 7da531de
<|MERGE_RESOLUTION|>--- conflicted
+++ resolved
@@ -255,7 +255,6 @@
 [tasks.run-rust-example]
 category = "examples"
 description = "Run Rust example application"
-<<<<<<< HEAD
 cwd = "examples/rust/aranya-example"
 script = "./run.bash"
 
@@ -264,9 +263,6 @@
 description = "Run Rust example applicationon multiple nodes"
 cwd = "examples/rust/aranya-example-multi-node"
 script = "./run.bash"
-=======
-cwd = "examples/rust"
-script = "./run.bash"
 
 # Metrics
 
@@ -286,5 +282,4 @@
 [tasks.metrics-prometheus]
 category = "metrics"
 description = "Run aranya-metrics crate w/ Prometheus exporter and a Push Gateway"
-script = "crates/aranya-metrics/prometheus.bash"
->>>>>>> 7da531de
+script = "crates/aranya-metrics/prometheus.bash"